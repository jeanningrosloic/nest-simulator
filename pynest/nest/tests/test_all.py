--- conflicted
+++ resolved
@@ -62,8 +62,6 @@
 from . import test_rate_neuron_communication
 from . import test_refractory
 from . import test_siegert_neuron
-<<<<<<< HEAD
-=======
 from . import test_sp
 from . import test_split_simulation
 from . import test_stack
@@ -71,10 +69,8 @@
 from . import test_stdp_multiplicity
 from . import test_stdp_triplet_synapse
 from . import test_threads
-from . import test_use_gid_in_filename
 from . import test_vogels_sprekeler_synapse
 from . import test_weight_recorder
->>>>>>> 24740773
 
 
 def suite():
@@ -119,8 +115,6 @@
     suite.addTest(test_rate_neuron_communication.suite())
     suite.addTest(test_refractory.suite())
     suite.addTest(test_siegert_neuron.suite())
-<<<<<<< HEAD
-=======
     suite.addTest(test_sp.suite())
     suite.addTest(test_split_simulation.suite())
     suite.addTest(test_stack.suite())
@@ -128,10 +122,8 @@
     suite.addTest(test_stdp_multiplicity.suite())
     suite.addTest(test_stdp_triplet_synapse.suite())
     suite.addTest(test_threads.suite())
-    suite.addTest(test_use_gid_in_filename.suite())
     suite.addTest(test_vogels_sprekeler_synapse.suite())
     suite.addTest(test_weight_recorder.suite())
->>>>>>> 24740773
 
     return suite
 
