#!/bin/sh

# do_tests.sh.in
#
# This file is part of NEST.
#
# Copyright (C) 2004 The NEST Initiative
#
# NEST is free software: you can redistribute it and/or modify
# it under the terms of the GNU General Public License as published by
# the Free Software Foundation, either version 2 of the License, or
# (at your option) any later version.
#
# NEST is distributed in the hope that it will be useful,
# but WITHOUT ANY WARRANTY; without even the implied warranty of
# MERCHANTABILITY or FITNESS FOR A PARTICULAR PURPOSE.  See the
# GNU General Public License for more details.
#
# You should have received a copy of the GNU General Public License
# along with NEST.  If not, see <http://www.gnu.org/licenses/>.


# This script runs the NEST testsuite.
#
# The test suite consists of SLI and Python scripts that use the
# language's native `unittest` library to assert certain invariants
# and thus ensure a correctly working installation of NEST.
#
# For commandline options, see the function usage() below.


#
# set up environment variables
#
. @CMAKE_INSTALL_FULL_BINDIR@/nest_vars.sh

#
# usage [exit_code bad_option]
#
usage ()
{
    if test $1 -ne 0 ; then
        echo "Unknown option: $2"
    fi

    cat <<EOF
Usage: do_tests.sh [options ...]"

Options:

    --help              Print program options and exit
    --test-pynest       Test the PyNEST installation and APIs
    --output-dir=/path  Output directory (default: ./reports)
EOF

    exit $1
}

TEST_PYNEST=false

while test $# -gt 0 ; do
    case "$1" in
        --help)
            usage 0
            ;;
        --test-pynest)
            TEST_PYNEST=true
            ;;
        --output-dir=*)
            TEST_OUTDIR="$( echo "$1" | sed 's/^--output-dir=//' )"
            ;;
        *)
            usage 1 "$1"
            ;;
    esac
    shift
done

#
# ask_results
#
ask_results ()
{
    echo "***"
    echo "*** Please report the problem at"
    echo "***     https://github.com/nest/nest-simulator/issues"
    echo "***"
    echo "*** To help us diagnose the problem, please attach the archived content"
    echo "*** of these directories to the issue:"
    echo "***     - '${TEST_OUTDIR}'"
    echo "***     - '${TEST_TMPDIR}'"
    echo "***"
    echo
}

#
# sed has different syntax for extended regular expressions
# on different operating systems:
# BSD: -E
# other: -r
#
EXTENDED_REGEX_PARAM=r
/bin/sh -c "echo 'hello' | sed -${EXTENDED_REGEX_PARAM} 's/[aeou]/_/g' "  >/dev/null 2>&1 || EXTENDED_REGEX_PARAM=E

# source helpers to make their functions available
. "$(dirname $0)/junit_xml.sh"
. "$(dirname $0)/run_test.sh"

<<<<<<< HEAD
# Set environment variables.
# The NEST_ variants of the global variables were set by
# cmake during configuration.
export PYTHONPATH="${NEST_PYTHONPATH}:${PYTHONPATH}"
export PATH="${NEST_PATH}:${PATH}"
=======
# Gather some information about the host
INFO_ARCH="$(uname -m)"
INFO_HOME="$(/bin/sh -c 'echo ~')"
INFO_HOST="$(hostname -f)"
INFO_OS="$(uname -s)"
INFO_USER="$(whoami)"
INFO_VER="$(uname -r)"
>>>>>>> 7361bada

TEST_BASEDIR="${NEST_DOC_DIR:-@CMAKE_INSTALL_FULL_DOCDIR@}"
TEST_OUTDIR="${TEST_OUTDIR:-$( pwd )/reports}"
TEST_LOGFILE="${TEST_OUTDIR}/installcheck.log"
TEST_OUTFILE="${TEST_OUTDIR}/output.log"
TEST_RETFILE="${TEST_OUTDIR}/output.ret"
TEST_RUNFILE="${TEST_OUTDIR}/runtest.sh"

if test -d "${TEST_OUTDIR}" ; then
    rm -rf "${TEST_OUTDIR}"
fi

mkdir "${TEST_OUTDIR}"

PYTHON="${PYTHON:-python}"
PYTHON_HARNESS="${NEST_DATA_DIR:-@CMAKE_INSTALL_FULL_DATADIR@}/extras/do_tests.py"

TMPDIR="${TMPDIR:-${TEST_OUTDIR}}"
TEST_TMPDIR="$(mktemp -d "${TMPDIR:-/tmp}/nest.XXXXX")"
NEST_DATA_PATH="${TEST_TMPDIR}"
export NEST_DATA_PATH


# Check for old version of the /mpirun command, which had the NEST executable hardcoded
if test "x$(sli -c '/mpirun load cva_t Flatten length 3 eq =')" = xtrue ; then
    echo "  Unable to run tests because you compiled with MPI and ~/.nestrc contains"
    echo "  an old definition of /mpirun. If you were using the standard definition,"
    echo "  please replace it by"
    echo
    echo "  /mpirun"
    echo "  [/integertype /stringtype /stringtype]"
    echo "  [/numproc     /executable /scriptfile]"
    echo "  {"
    echo "   () ["
    echo "    (mpirun -np ) numproc cvs ( ) executable ( ) scriptfile"
    echo "   ] {join} Fold"
    echo "  } Function def"
    echo
    echo "  If you used a custom definition, please adapt it so that the signature"
    echo "  of your version matches the one above (i.e. taking number of processes,"
    echo "  executable and scriptfile as arguments; the old one just took number of"
    echo "  processes and slifile, the executable \"nest\" was hard-coded)."
    echo
    echo
    exit 1
fi


# Remember: single line exports are unportable!

NEST_BINARY=nest_serial

# Under Mac OS X, suppress crash reporter dialogs. Restore old state at end.
if test "$(uname -s)" = "Darwin"; then
    TEST_CRSTATE="$( defaults read com.apple.CrashReporter DialogType )"
    defaults write com.apple.CrashReporter DialogType server
fi

TEST_TOTAL=0
TEST_PASSED=0
TEST_SKIPPED=0
TEST_FAILED=0

echo >  "${TEST_LOGFILE}" "NEST v. @NEST_VERSION_STRING@ testsuite log"
echo >> "${TEST_LOGFILE}" "======================"
echo >> "${TEST_LOGFILE}" "Running tests from ${TEST_BASEDIR}"

CODES_SKIPPED=\
' 200 Skipped,'\
' 201 Skipped (MPI required),'\
' 202 Skipped (build with-mpi=OFF required),'\
' 203 Skipped (Threading required),'\
' 204 Skipped (GSL required),'\
' 205 Skipped (MUSIC required),'\
' 206 Skipped (Recording backend Arbor required),'

echo
echo 'Phase 1: Testing if SLI can execute scripts and report errors'
echo '-------------------------------------------------------------'

junit_open 'core.phase_1'

CODES_SUCCESS=' 0 Success'
CODES_FAILURE=
for test_name in test_pass.sli test_goodhandler.sli test_lazyhandler.sli ; do
    run_test "selftests/${test_name}" "${CODES_SUCCESS}" "${CODES_SKIPPED}" "${CODES_FAILURE}"
done

CODES_SUCCESS=' 126 Success'
CODES_FAILURE=
for test_name in test_fail.sli test_stop.sli test_badhandler.sli ; do
    run_test "selftests/${test_name}" "${CODES_SUCCESS}" "${CODES_SKIPPED}" "${CODES_FAILURE}"
done

junit_close

# At this point, we are sure that
#
#  * NEST will return 0 after finishing a script
#  * NEST will return 126 when a script raises an unhandled error
#  * Error handling in stopped contexts works

echo
echo "Phase 2: Testing SLI's unittest library"
echo "---------------------------------------"

junit_open 'core.phase_2'

# assert_or_die uses pass_or_die, so pass_or_die should be tested first.

CODES_SUCCESS=' 2 Success'
CODES_FAILURE=' 126 Failed: error in test script'

run_test selftests/test_pass_or_die.sli "${CODES_SUCCESS}" "${CODES_SKIPPED}" "${CODES_FAILURE}"

CODES_SUCCESS=' 1 Success'
CODES_FAILURE=\
' 2 Failed: error in tested code block,'\
' 126 Failed: error in test script,'

run_test selftests/test_assert_or_die_b.sli "${CODES_SUCCESS}" "${CODES_SKIPPED}" "${CODES_FAILURE}"
run_test selftests/test_assert_or_die_p.sli "${CODES_SUCCESS}" "${CODES_SKIPPED}" "${CODES_FAILURE}"

CODES_SUCCESS=' 3 Success'
CODES_FAILURE=\
' 1 Failed: missed assertion,'\
' 2 Failed: error in tested code block,'\
' 126 Failed: error in test script,'

run_test selftests/test_fail_or_die.sli "${CODES_SUCCESS}" "${CODES_SKIPPED}" "${CODES_FAILURE}"

CODES_SUCCESS=' 3 Success'
CODES_FAILURE=\
' 1 Failed: missed assertion,'\
' 2 Failed: error in tested code block,'\
' 126 Failed: error in test script,'

run_test selftests/test_crash_or_die.sli "${CODES_SUCCESS}" "${CODES_SKIPPED}" "${CODES_FAILURE}"

CODES_SUCCESS=' 3 Success'
CODES_FAILURE=\
' 1 Failed: missed assertion,'\
' 2 Failed: error in tested code block,'\
' 126 Failed: error in test script,'

run_test selftests/test_failbutnocrash_or_die_crash.sli "${CODES_SUCCESS}" "${CODES_SKIPPED}" "${CODES_FAILURE}"
run_test selftests/test_failbutnocrash_or_die_pass.sli "${CODES_SUCCESS}" "${CODES_SKIPPED}" "${CODES_FAILURE}"

CODES_SUCCESS=' 3 Success'
CODES_FAILURE=\
' 1 Failed: missed assertion,'\
' 2 Failed: error in tested code block,'\
' 126 Failed: error in test script,'

run_test selftests/test_passorfailbutnocrash_or_die.sli "${CODES_SUCCESS}" "${CODES_SKIPPED}" "${CODES_FAILURE}"

junit_close

# At this point, we are sure that
#
#  * unittest::pass_or_die works
#  * unittest::assert_or_die works
#  * unittest::fail_or_die works
#  * unittest::crash_or_die works

# These are the default exit codes and their explanations
CODES_SUCCESS=' 0 Success'
CODES_FAILURE=\
' 1 Failed: missed SLI assertion,'\
' 2 Failed: error in tested code block,'\
' 3 Failed: tested code block failed to fail,'\
' 4 Failed: re-run serial,'\
' 10 Failed: unknown error,'\
' 20 Failed: inconsistent copyright header(s),'\
' 30 Failed: inconsistent Name definition(s)/declaration(s),'\
' 31 Failed: unused Name definition(s),'\
' 125 Failed: unknown C++ exception,'\
' 126 Failed: error in test script,'\
' 127 Failed: fatal error,'\
' 134 Failed: missed C++ assertion,'\
' 139 Failed: segmentation fault,'

echo
echo "Phase 3: Running NEST unit tests"
echo "--------------------------------"

junit_open 'core.phase_3'

for test_ext in sli py ; do
      for test_name in $(ls "${TEST_BASEDIR}/unittests/" | grep ".*\.${test_ext}\$") ; do
          run_test "unittests/${test_name}" "${CODES_SUCCESS}" "${CODES_SKIPPED}" "${CODES_FAILURE}"
      done
done

junit_close

echo
echo "Phase 4: Running regression tests"
echo "---------------------------------"

junit_open 'core.phase_4'

for test_ext in sli py ; do
    for test_name in $(ls "${TEST_BASEDIR}/regressiontests/" | grep ".*\.${test_ext}$") ; do
        run_test "regressiontests/${test_name}" "${CODES_SUCCESS}" "${CODES_SKIPPED}" "${CODES_FAILURE}"
    done
done

junit_close

echo
echo "Phase 5: Running MPI tests"
echo "--------------------------"
if test "x$(sli -c 'statusdict/have_mpi :: =')" = xtrue ; then
    junit_open 'core.phase_5'

    NEST_BINARY=nest_indirect
    for test_name in $(ls "${TEST_BASEDIR}/mpi_selftests/pass" | grep '.*\.sli$') ; do
        run_test "mpi_selftests/pass/${test_name}" "${CODES_SUCCESS}" "${CODES_SKIPPED}" "${CODES_FAILURE}"
    done

    # tests meant to fail
    SAVE_CODES_SUCCESS=${CODES_SUCCESS}
    SAVE_CODES_FAILURE=${CODES_FAILURE}
    CODES_SUCCESS=' 1 Success (expected failure)'
    CODES_FAILURE=' 0 Failed: Unittest failed to detect error.'
    for test_name in $(ls "${TEST_BASEDIR}/mpi_selftests/fail" | grep '.*\.sli$') ; do
        run_test "mpi_selftests/fail/${test_name}" "${CODES_SUCCESS}" "${CODES_SKIPPED}" "${CODES_FAILURE}"
    done
    CODES_SUCCESS=${SAVE_CODES_SUCCESS}
    CODES_FAILURE=${SAVE_CODES_FAILURE}

    for test_name in $(ls "${TEST_BASEDIR}/mpitests/" | grep '.*\.sli$') ; do
        run_test "mpitests/${test_name}" "${CODES_SUCCESS}" "${CODES_SKIPPED}" "${CODES_FAILURE}"
    done

    junit_close
else
  echo "  Not running MPI tests because NEST was compiled without support"
  echo "  for distributed computing. See the file README.md for details."
fi

echo
echo "Phase 6: Running MUSIC tests is deactivated"
echo "-------------------------------------------"
#echo
#echo "Phase 6: Running MUSIC tests"
#echo "----------------------------"
#if test "x$(sli -c 'statusdict/have_music :: =')" = xtrue ; then
#    junit_open 'core.phase_6'
#
#    BASEDIR="$PWD"
#    tmpdir="$(mktemp -d)"
#
#    TESTDIR="${TEST_BASEDIR}/musictests/"
#
#    for test_name in $(ls ${TESTDIR} | grep '.*\.music$') ; do
#        music_file="${TESTDIR}/${test_name}"
#
#        # Collect the list of SLI files from the .music file.
#        sli_files=$(grep '\.sli' ${music_file} | sed -e "s#args=#${TESTDIR}#g")
#        sli_files=$(for f in ${sli_files}; do if test -f ${f}; then echo ${f}; fi; done)
#
#        # Check if there is an accompanying shell script for the test.
#        sh_file="${TESTDIR}/$(basename ${music_file} .music).sh"
#        if test ! -f "${sh_file}"; then unset sh_file; fi
#
#        # Calculate the total number of processes in the .music file.
#        np=$(($(sed -n 's/np=//p' ${music_file} | paste -sd'+' -)))
#        command="$(sli -c "${np} (@MUSIC_EXECUTABLE@) (${test_name}) mpirun =")"
#
#        proc_txt="processes"
#        if test $np -eq 1; then proc_txt="process"; fi
#        echo          "Running test '${test_name}' with $np $proc_txt... " >> "${TEST_LOGFILE}"
#        printf '%s' "  Running test '${test_name}' with $np $proc_txt... "
#
#        # Copy everything to the tmpdir. As some files might not
#        # exist, variables can also be empty. To prevent 'cp' from
#        # terminating on non-existent files, its exit code and error
#        # message are suppressed.
#        cp "${music_file}" "${sh_file}" "${sli_files}" "${tmpdir}" 2>/dev/null || :
#        cd "${tmpdir}"
#
#        # Create the runner script
#        echo "#!/bin/sh" >  runner.sh
#        echo "set +e" >> runner.sh
#        echo "export NEST_DATA_PATH=\"${tmpdir}\"" >> runner.sh
#        echo "${command} > output.log 2>&1" >> runner.sh
#        if test -n "${sh_file}"; then
#            chmod 755 "$(basename "${sh_file}")"
#            echo "./$(basename "${sh_file}")" >> runner.sh
#        fi
#        echo "echo \$? > exit_code ; exit 0" >> runner.sh
#
#        # Run the script and copy all output to the logfile.
#        chmod 755 runner.sh
#        ./runner.sh
#        sed -e 's/^/   > /g' output.log >> "${TEST_LOGFILE}"
#
#        # Retrieve the exit code. This is either the one of the mpirun
#        # call or of the accompanying shell script if present.
#        exit_code=$(cat exit_code)
#
#        rm "${tmpdir}"/*
#        cd "${BASEDIR}"
#
#        # If the name of the test contains 'failure', we expect it to
#        # fail and the test logic is inverted.
#        TEST_TOTAL=$(( ${TEST_TOTAL} + 1 ))
#        if test -z $(echo ${test_name} | grep failure); then
#            if test $exit_code -eq 0 ; then
#                echo "Success"
#                TEST_PASSED=$(( ${TEST_PASSED} + 1 ))
#            elif test $exit_code -ge 200 && $exit_code -le 215; then
#                echo "Skipped"
#                TEST_SKIPPED=$(( ${TEST_SKIPPED} + 1 ))
#            else
#                echo "Failure"
#                TEST_FAILED=$(( ${TEST_FAILED} + 1 ))
#            fi
#        else
#            if test $exit_code -ne 0 ; then
#                echo "Success (expected failure)"
#                TEST_PASSED=$(( ${TEST_PASSED} + 1 ))
#            elif test $exit_code -ge 200 && $exit_code -le 215; then
#                echo "Skipped"
#                TEST_SKIPPED=$(( ${TEST_SKIPPED} + 1 ))
#            else
#                echo "Failure (test failed to fail)"
#                TEST_FAILED=$(( ${TEST_FAILED} + 1 ))
#            fi
#        fi
#    done
#
#    rm -rf "$tmpdir"
#
#    junit_close
#else
#  echo "  Not running MUSIC tests because NEST was compiled without support"
#  echo "  for it. See the file README.md for details."
#fi

if test "x${TEST_PYNEST}" = xtrue ; then

    echo
    echo "Phase 7: Running PyNEST tests."
    echo "------------------------------"

    # If possible, we run using nosetests. To find out if nosetests work,
    # we proceed in two steps:
    # 1. Check if nosetests is available
    # 2. Check that nosetests supports --with-xunit by running nosetests.
    #    We need to run nosetests on a directory without any Python test
    #    files, because if they failed that would be interpreted as lack
    #    of support for nosetests. We use the TEST_OUTDIR as Python-free
    #    dummy directory to search for tests.

    if command -v @NOSETESTS@ >/dev/null 2>&1 && @PYTHON@ @NOSETESTS@ --with-xunit --xunit-file=/dev/null --where="${TEST_OUTDIR}" >/dev/null 2>&1; then

        echo
        echo "  Using nosetests."
        echo

        @PYTHON@ @NOSETESTS@ -v --with-xunit --xunit-file="${TEST_OUTDIR}/pynest_tests.xml" "${NEST_PYTHON_PREFIX:-@CMAKE_INSTALL_PREFIX@/@PYEXECDIR@}/nest/tests" 2>&1 \
            | tee -a "${TEST_LOGFILE}" | grep -i --line-buffered "\.\.\. ok\|fail\|skip\|error" | sed 's/^/  /'

        PYNEST_TEST_TOTAL="$(  tail -n 3 ${TEST_LOGFILE} | grep Ran | cut -d' ' -f2 )"
        PYNEST_TEST_SKIPPED="$(  tail -n 1 ${TEST_LOGFILE} | sed -$EXTENDED_REGEX_PARAM 's/.*SKIP=([0-9]+).*/\1/')"
        PYNEST_TEST_FAILURES="$( tail -n 3 ${TEST_LOGFILE} | grep \( | sed -$EXTENDED_REGEX_PARAM 's/^[a-zA-Z]+ \((.*)\)/\1/' | sed -$EXTENDED_REGEX_PARAM 's/.*failures=([0-9]+).*/\1/' )"
        PYNEST_TEST_ERRORS="$( tail -n 3 ${TEST_LOGFILE} | grep \( | sed -$EXTENDED_REGEX_PARAM 's/^[a-zA-Z]+ \((.*)\)/\1/' | sed -$EXTENDED_REGEX_PARAM 's/.*errors=([0-9]+).*/\1/' )"

        # check that PYNEST_TEST_FAILURES/PYNEST_TEST_ERRORS contain numbers
        if test ${PYNEST_TEST_FAILURES} -eq ${PYNEST_TEST_FAILURES} 2>/dev/null ; then
          # PYNEST_TEST_FAILURES is a valid number
          :
        else
          PYNEST_TEST_FAILURES=0
        fi
        if test ${PYNEST_TEST_ERRORS} -eq ${PYNEST_TEST_ERRORS} 2>/dev/null ; then
          # PYNEST_TEST_ERRORS is a valid number
          :
        else
          PYNEST_TEST_ERRORS=0
        fi
        if test ${PYNEST_TEST_SKIPPED} -eq ${PYNEST_TEST_SKIPPED} 2>/dev/null ; then
          # PYNEST_TEST_SKIPPED is a valid number
          :
        else
          PYNEST_TEST_SKIPPED=0
        fi
        PYNEST_TEST_FAILED=$(($PYNEST_TEST_ERRORS + $PYNEST_TEST_FAILURES))
        PYNEST_TEST_PASSED=$(($PYNEST_TEST_TOTAL - $PYNEST_TEST_SKIPPED - $PYNEST_TEST_FAILED))

    else

        echo
        echo "  Nosetests unavailable. Using fallback test harness."
        echo "  Fewer tests will be excuted."
        echo

        "${PYTHON}" "${PYTHON_HARNESS}" >> "${TEST_LOGFILE}"

        PYNEST_TEST_TOTAL="$(  cat pynest_test_numbers.log | cut -d' ' -f1 )"
        PYNEST_TEST_PASSED="$( cat pynest_test_numbers.log | cut -d' ' -f2 )"
        PYNEST_TEST_SKIPPED="$( cat pynest_test_numbers.log | cut -d' ' -f3 )"
        PYNEST_TEST_FAILED="$( cat pynest_test_numbers.log | cut -d' ' -f4 )"

        rm -f "pynest_test_numbers.log"

    fi

    echo
    echo "  PyNEST tests: ${PYNEST_TEST_TOTAL}"
    echo "     Passed: ${PYNEST_TEST_PASSED}"
    echo "     Skipped: ${PYNEST_TEST_SKIPPED}"
    echo "     Failed: ${PYNEST_TEST_FAILED}"

    PYNEST_TEST_SKIPPED_TEXT="(${PYNEST_TEST_SKIPPED} PyNEST)"
    PYNEST_TEST_FAILED_TEXT="(${PYNEST_TEST_FAILED} PyNEST)"

    TEST_TOTAL=$(( $TEST_TOTAL + $PYNEST_TEST_TOTAL ))
    TEST_PASSED=$(( $TEST_PASSED + $PYNEST_TEST_PASSED ))
    TEST_SKIPPED=$(( $TEST_SKIPPED + $PYNEST_TEST_SKIPPED ))
    TEST_FAILED=$(( $TEST_FAILED + $PYNEST_TEST_FAILED ))
else
    echo
    echo "Phase 7: Running PyNEST tests"
    echo "-----------------------------"
    echo "  Not running PyNEST tests because NEST was compiled without support"
    echo "  for Python. See the file README.md for details."
fi

echo
echo "Phase 8: Running C++ tests (experimental)"
echo "-----------------------------------------"

if command -v "${NEST_PATH}/run_all_cpptests" > /dev/null 2>&1; then
  CPP_TEST_OUTPUT="$(${NEST_PATH}/run_all_cpptests 2>&1)"
  # TODO:
  # We should check the return code ($?) of run_all_cpptests here to see
  # if a fatal crash occured. We cannot simply test $? != 0, since
  # run_all_cpptests will return a non-zero code if tests fail.

  # TODO:
  # The regex for the total number seems fine according to
  # https://www.boost.org/doc/libs/1_65_0/libs/test/doc/html/boost_test/test_output/log_formats/log_human_readable_format.html
  # but does the check for failures work as it should?
  # At some point, we should also count skipped tests.
  CPP_TEST_TOTAL="$(echo "$CPP_TEST_OUTPUT" | sed -${EXTENDED_REGEX_PARAM} -n 's/.*Running ([0-9]+).*/\1/p')"
  CPP_TEST_FAILED="$(echo "$CPP_TEST_OUTPUT" | sed -${EXTENDED_REGEX_PARAM} -n 's/.*([0-9]+) failure.*/\1/p')"

  # replace empty strings by zero so arithmetic expressions below work
  CPP_TEST_TOTAL=${CPP_TEST_TOTAL:-0}
  CPP_TEST_FAILED=${CPP_TEST_FAILED:-0}
  CPP_TEST_PASSED=$(( $CPP_TEST_TOTAL - $CPP_TEST_FAILED ))

  TEST_TOTAL=$(( $TEST_TOTAL + $CPP_TEST_TOTAL ))
  TEST_PASSED=$(( $TEST_PASSED + $CPP_TEST_PASSED ))
  TEST_FAILED=$(( $TEST_FAILED + $CPP_TEST_FAILED ))

  echo "  C++ tests : ${CPP_TEST_TOTAL}"
  echo "     Passed : ${CPP_TEST_PASSED}"
  echo "     Failed : ${CPP_TEST_FAILED}"

else
  echo "  Not running C++ tests because NEST was compiled without Boost."
fi

echo
echo "NEST Testsuite Summary"
echo "----------------------"
echo "  NEST Executable: $(which nest)"
echo "  SLI Executable : $(which sli)"
echo "  Total number of tests: ${TEST_TOTAL}"
echo "     Passed: ${TEST_PASSED}"
echo "     Skipped: ${TEST_SKIPPED} ${PYNEST_TEST_SKIPPED_TEXT:-}"
echo "     Failed: ${TEST_FAILED} ${PYNEST_TEST_FAILED_TEXT:-}"
echo

if test ${TEST_FAILED} -gt 0 ; then
    echo "***"
    echo "*** There were errors detected during the run of the NEST test suite!"
    ask_results
else
    rm -rf "${TEST_TMPDIR}"
fi

# Mac OS X: Restore old crash reporter state
if test "$(uname -s)" = "Darwin"; then
    defaults write com.apple.CrashReporter DialogType "${TEST_CRSTATE}"
fi

if test ${TEST_FAILED} -gt 0 ; then
    exit 1
else
    exit 0
fi<|MERGE_RESOLUTION|>--- conflicted
+++ resolved
@@ -105,22 +105,6 @@
 # source helpers to make their functions available
 . "$(dirname $0)/junit_xml.sh"
 . "$(dirname $0)/run_test.sh"
-
-<<<<<<< HEAD
-# Set environment variables.
-# The NEST_ variants of the global variables were set by
-# cmake during configuration.
-export PYTHONPATH="${NEST_PYTHONPATH}:${PYTHONPATH}"
-export PATH="${NEST_PATH}:${PATH}"
-=======
-# Gather some information about the host
-INFO_ARCH="$(uname -m)"
-INFO_HOME="$(/bin/sh -c 'echo ~')"
-INFO_HOST="$(hostname -f)"
-INFO_OS="$(uname -s)"
-INFO_USER="$(whoami)"
-INFO_VER="$(uname -r)"
->>>>>>> 7361bada
 
 TEST_BASEDIR="${NEST_DOC_DIR:-@CMAKE_INSTALL_FULL_DOCDIR@}"
 TEST_OUTDIR="${TEST_OUTDIR:-$( pwd )/reports}"
