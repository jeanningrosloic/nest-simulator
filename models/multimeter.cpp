--- conflicted
+++ resolved
@@ -28,7 +28,8 @@
 namespace nest
 {
 Multimeter::Multimeter()
-  : P_()
+  : RecordingDevice()
+  , P_()
   , S_()
   , B_()
 {
@@ -192,10 +193,6 @@
   // handle() has access to request_, so it knows what we asked for.
   //
   // Note that not all nodes receiving the request will necessarily answer.
-<<<<<<< HEAD
-=======
-  V_.new_request_ = B_.has_targets_ && not P_.record_from_.empty(); // no targets, no request
->>>>>>> 8c6843c5
   DataLoggingRequest req;
   kernel().event_delivery_manager.send( *this, req );
 }
@@ -228,49 +225,9 @@
     // const Time stamp = reply.get_stamp();
     // const double offset = reply.get_offset();
 
-<<<<<<< HEAD
     RecordingDevice::write( reply, info[ j ].data, RecordingBackend::NO_LONG_VALUES );
 
     S_.data_.push_back( info[ j ].data );
-=======
-    // record sender and time information; in accumulator mode only for first
-    // Reply in slice
-    if ( not device_.to_accumulator() || V_.new_request_ )
-    {
-      device_.record_event( reply, false ); // false: more data to come
-    }
-
-    if ( not device_.to_accumulator() )
-    {
-      // "print" actual data, but not in accumulator mode
-      print_value_( info[ j ].data );
-
-      if ( device_.to_memory() )
-      {
-        S_.data_.push_back( info[ j ].data );
-      }
-    }
-    else
-    {
-      if ( V_.new_request_ ) // first reply in slice, push back to create new
-                             // time points
-      {
-        S_.data_.push_back( info[ j ].data );
-      }
-      else
-      { // add data; offset j from current_request_data_start_, but inactive
-        // skipped entries subtracted
-        assert( j >= inactive_skipped );
-        assert( V_.current_request_data_start_ + j - inactive_skipped < S_.data_.size() );
-        assert( S_.data_[ V_.current_request_data_start_ + j - inactive_skipped ].size() == info[ j ].data.size() );
-
-        for ( size_t k = 0; k < info[ j ].data.size(); ++k )
-        {
-          S_.data_[ V_.current_request_data_start_ + j - inactive_skipped ][ k ] += info[ j ].data[ k ];
-        }
-      }
-    }
->>>>>>> 8c6843c5
   }
 }
 
