/*
 *  connection_creator_impl.h
 *
 *  This file is part of NEST.
 *
 *  Copyright (C) 2004 The NEST Initiative
 *
 *  NEST is free software: you can redistribute it and/or modify
 *  it under the terms of the GNU General Public License as published by
 *  the Free Software Foundation, either version 2 of the License, or
 *  (at your option) any later version.
 *
 *  NEST is distributed in the hope that it will be useful,
 *  but WITHOUT ANY WARRANTY; without even the implied warranty of
 *  MERCHANTABILITY or FITNESS FOR A PARTICULAR PURPOSE.  See the
 *  GNU General Public License for more details.
 *
 *  You should have received a copy of the GNU General Public License
 *  along with NEST.  If not, see <http://www.gnu.org/licenses/>.
 *
 */

#ifndef CONNECTION_CREATOR_IMPL_H
#define CONNECTION_CREATOR_IMPL_H

#include "connection_creator.h"

// C++ includes:
#include <vector>

// Includes from librandom:
#include "binomial_randomdev.h"

// Includes from nestkernel:
#include "kernel_manager.h"
#include "nest.h"

namespace nest
{
template < int D >
void
ConnectionCreator::connect( Layer< D >& source, Layer< D >& target )
{
  switch ( type_ )
  {
  case Target_driven:

    target_driven_connect_( source, target );
    break;

  case Convergent:

    convergent_connect_( source, target );
    break;

  case Divergent:

    divergent_connect_( source, target );
    break;

  case Source_driven:

    source_driven_connect_( source, target );
    break;

  default:
    throw BadProperty( "Unknown connection type." );
  }
}

template < int D >
void
ConnectionCreator::get_parameters_( const Position< D >& pos,
  librandom::RngPtr rng,
  double& weight,
  double& delay )
{
  // keeping this function temporarily until all connection variants are cleaned
  // up
  weight = weight_->value( pos, rng );
  delay = delay_->value( pos, rng );
}

template < typename Iterator, int D >
void
ConnectionCreator::connect_to_target_( Iterator from,
  Iterator to,
  Node* tgt_ptr,
  const Position< D >& tgt_pos,
  thread tgt_thread,
  const Layer< D >& source )
{
  librandom::RngPtr rng = get_vp_rng( tgt_thread );

  const bool without_kernel = not kernel_.valid();
  for ( Iterator iter = from; iter != to; ++iter )
  {
    if ( ( not allow_autapses_ ) and ( iter->second == tgt_ptr->get_gid() ) )
    {
      continue;
    }

    if ( without_kernel
      or rng->drand()
        < kernel_->value(
            source.compute_displacement( tgt_pos, iter->first ), rng ) )
    {
      const Position< D > disp =
        source.compute_displacement( tgt_pos, iter->first );
      connect_( iter->second,
        tgt_ptr,
        tgt_thread,
        weight_->value( disp, rng ),
        delay_->value( disp, rng ),
        synapse_model_ );
    }
  }
}

template < int D >
ConnectionCreator::PoolWrapper_< D >::PoolWrapper_()
  : masked_layer_( 0 )
  , positions_( 0 )
{
}

template < int D >
ConnectionCreator::PoolWrapper_< D >::~PoolWrapper_()
{
  if ( masked_layer_ )
  {
    delete masked_layer_;
  }
}

template < int D >
void
ConnectionCreator::PoolWrapper_< D >::define( MaskedLayer< D >* ml )
{
  assert( masked_layer_ == 0 );
  assert( positions_ == 0 );
  assert( ml != 0 );
  masked_layer_ = ml;
}

template < int D >
void
ConnectionCreator::PoolWrapper_< D >::define(
  std::vector< std::pair< Position< D >, index > >* pos )
{
  assert( masked_layer_ == 0 );
  assert( positions_ == 0 );
  assert( pos != 0 );
  positions_ = pos;
}

template < int D >
typename Ntree< D, index >::masked_iterator
ConnectionCreator::PoolWrapper_< D >::masked_begin(
  const Position< D >& pos ) const
{
  return masked_layer_->begin( pos );
}

template < int D >
typename Ntree< D, index >::masked_iterator
ConnectionCreator::PoolWrapper_< D >::masked_end() const
{
  return masked_layer_->end();
}

template < int D >
typename std::vector< std::pair< Position< D >, index > >::iterator
ConnectionCreator::PoolWrapper_< D >::begin() const
{
  return positions_->begin();
}

template < int D >
typename std::vector< std::pair< Position< D >, index > >::iterator
ConnectionCreator::PoolWrapper_< D >::end() const
{
  return positions_->end();
}


template < int D >
void
ConnectionCreator::target_driven_connect_( Layer< D >& source,
  Layer< D >& target )
{
  // Target driven connect
  // For each local target node:
  //  1. Apply Mask to source layer
  //  2. For each source node: Compute probability, draw random number, make
  //     connection conditionally

  // Nodes in the subnet are grouped by depth, so to select by depth, we
  // just adjust the begin and end pointers:
  std::vector< Node* >::const_iterator target_begin;
  std::vector< Node* >::const_iterator target_end;
  if ( target_filter_.select_depth() )
  {
    target_begin = target.local_begin( target_filter_.depth );
    target_end = target.local_end( target_filter_.depth );
  }
  else
  {
    target_begin = target.local_begin();
    target_end = target.local_end();
  }

  // retrieve global positions, either for masked or unmasked pool
  PoolWrapper_< D > pool;
  if ( mask_.valid() ) // MaskedLayer will be freed by PoolWrapper d'tor
  {
    pool.define( new MaskedLayer< D >(
      source, source_filter_, mask_, true, allow_oversized_ ) );
  }
  else
  {
    pool.define( source.get_global_positions_vector( source_filter_ ) );
  }

// sharing specs on next line commented out because gcc 4.2 cannot handle them
#pragma omp parallel // default(none) shared(source, target, masked_layer,
                     // target_begin, target_end)
  {
    const int thread_id = kernel().vp_manager.get_thread_id();

    for ( std::vector< Node* >::const_iterator tgt_it = target_begin;
          tgt_it != target_end;
          ++tgt_it )
    {
      Node* const tgt =
        kernel().node_manager.get_node( ( *tgt_it )->get_gid(), thread_id );
      const thread target_thread = tgt->get_thread();

      // check whether the target is on our thread
      if ( thread_id != target_thread )
      {
        continue;
      }

      if ( target_filter_.select_model()
        && ( tgt->get_model_id() != target_filter_.model ) )
      {
        continue;
      }

      const Position< D > target_pos =
        target.get_position( tgt->get_subnet_index() );

      if ( mask_.valid() )
      {
        connect_to_target_( pool.masked_begin( target_pos ),
          pool.masked_end(),
          tgt,
          target_pos,
          thread_id,
          source );
      }
      else
      {
        connect_to_target_(
          pool.begin(), pool.end(), tgt, target_pos, thread_id, source );
      }
    } // for target_begin
  }   // omp parallel
}


template < int D >
void
ConnectionCreator::source_driven_connect_( Layer< D >& source,
  Layer< D >& target )
{

<<<<<<< HEAD
  const DictionaryDatum params = new Dictionary;  // empty parameter dictionary
                          // required by connect() calls
=======
  const DictionaryDatum params = new Dictionary; // empty parameter dictionary
                                                 // required by connect() calls
>>>>>>> 5bbb516c

  // Source driven connect is actually implemented as target driven,
  // but with displacements computed in the target layer. The Mask has been
  // reversed so that it can be applied to the source instead of the target.
  // For each local target node:
  //  1. Apply (Converse)Mask to source layer
  //  2. For each source node: Compute probability, draw random number, make
  //     connection conditionally

  // Nodes in the subnet are grouped by depth, so to select by depth, we
  // just adjust the begin and end pointers:
  std::vector< Node* >::const_iterator target_begin;
  std::vector< Node* >::const_iterator target_end;
  if ( target_filter_.select_depth() )
  {
    target_begin = target.local_begin( target_filter_.depth );
    target_end = target.local_end( target_filter_.depth );
  }
  else
  {
    target_begin = target.local_begin();
    target_end = target.local_end();
  }

  // protect against connecting to devices without proxies
  // we need to do this before creating the first connection to leave
  // the network untouched if any target does not have proxies
  for ( std::vector< Node* >::const_iterator tgt_it = target_begin;
        tgt_it != target_end;
        ++tgt_it )
  {
    if ( not( *tgt_it )->has_proxies() )
    {
      throw IllegalConnection(
        "Topology Divergent connections"
        " to devices are not possible." );
    }
  }

  if ( mask_.valid() )
  {

    // By supplying the target layer to the MaskedLayer constructor, the
    // mask is mirrored so it may be applied to the source layer instead
    MaskedLayer< D > masked_layer(
      source, source_filter_, mask_, true, allow_oversized_, target );

    for ( std::vector< Node* >::const_iterator tgt_it = target_begin;
          tgt_it != target_end;
          ++tgt_it )
    {

      if ( target_filter_.select_model()
        && ( ( *tgt_it )->get_model_id() != target_filter_.model ) )
      {
        continue;
      }

      index target_id = ( *tgt_it )->get_gid();
      thread target_thread = ( *tgt_it )->get_thread();
      librandom::RngPtr rng = get_vp_rng( target_thread );
      Position< D > target_pos =
        target.get_position( ( *tgt_it )->get_subnet_index() );

      // If there is a kernel, we create connections conditionally,
      // otherwise all sources within the mask are created. Test moved
      // outside the loop for efficiency.
      if ( kernel_.valid() )
      {

        for ( typename Ntree< D, index >::masked_iterator iter =
                masked_layer.begin( target_pos );
              iter != masked_layer.end();
              ++iter )
        {

          if ( ( not allow_autapses_ ) and ( iter->second == target_id ) )
          {
            continue;
          }

          if ( rng->drand()
            < kernel_->value(
                target.compute_displacement( iter->first, target_pos ), rng ) )
          {
            double w, d;
            get_parameters_(
              target.compute_displacement( iter->first, target_pos ),
              rng,
              w,
              d );
            kernel().connection_manager.connect( iter->second,
              *tgt_it,
              target_thread,
              synapse_model_,
              params,
              d,
              w );
          }
        }
      }
      else
      {

        // no kernel

        for ( typename Ntree< D, index >::masked_iterator iter =
                masked_layer.begin( target_pos );
              iter != masked_layer.end();
              ++iter )
        {

          if ( ( not allow_autapses_ ) and ( iter->second == target_id ) )
          {
            continue;
          }
          double w, d;
          get_parameters_(
            target.compute_displacement( iter->first, target_pos ), rng, w, d );
          kernel().connection_manager.connect( iter->second,
            *tgt_it,
            target_thread,
            synapse_model_,
            params,
            d,
            w );
        }
      }
    }
  }
  else
  {
    // no mask

    std::vector< std::pair< Position< D >, index > >* positions =
      source.get_global_positions_vector( source_filter_ );
    for ( std::vector< Node* >::const_iterator tgt_it = target_begin;
          tgt_it != target_end;
          ++tgt_it )
    {

      if ( target_filter_.select_model()
        && ( ( *tgt_it )->get_model_id() != target_filter_.model ) )
      {
        continue;
      }

      index target_id = ( *tgt_it )->get_gid();
      thread target_thread = ( *tgt_it )->get_thread();
      librandom::RngPtr rng = get_vp_rng( target_thread );
      Position< D > target_pos =
        target.get_position( ( *tgt_it )->get_subnet_index() );

      // If there is a kernel, we create connections conditionally,
      // otherwise all sources within the mask are created. Test moved
      // outside the loop for efficiency.
      if ( kernel_.valid() )
      {

        for (
          typename std::vector< std::pair< Position< D >, index > >::iterator
            iter = positions->begin();
          iter != positions->end();
          ++iter )
        {

          if ( ( not allow_autapses_ ) and ( iter->second == target_id ) )
          {
            continue;
          }

          if ( rng->drand()
            < kernel_->value(
                target.compute_displacement( iter->first, target_pos ), rng ) )
          {
            double w, d;
            get_parameters_(
              target.compute_displacement( iter->first, target_pos ),
              rng,
              w,
              d );
            kernel().connection_manager.connect( iter->second,
              *tgt_it,
              target_thread,
              synapse_model_,
              params,
              d,
              w );
          }
        }
      }
      else
      {

        for (
          typename std::vector< std::pair< Position< D >, index > >::iterator
            iter = positions->begin();
          iter != positions->end();
          ++iter )
        {

          if ( ( not allow_autapses_ ) and ( iter->second == target_id ) )
          {
            continue;
          }

          double w, d;
          get_parameters_(
            target.compute_displacement( iter->first, target_pos ), rng, w, d );
          kernel().connection_manager.connect( iter->second,
            *tgt_it,
            target_thread,
            synapse_model_,
            params,
            d,
            w );
        }
      }
    }
  }
}

template < int D >
void
ConnectionCreator::convergent_connect_( Layer< D >& source, Layer< D >& target )
{
<<<<<<< HEAD
  const DictionaryDatum params = new Dictionary;  // empty parameter dictionary
                          // required by connect() calls
=======
  const DictionaryDatum params = new Dictionary; // empty parameter dictionary
                                                 // required by connect() calls
>>>>>>> 5bbb516c

  // Convergent connections (fixed fan in)
  //
  // For each local target node:
  // 1. Apply Mask to source layer
  // 2. Compute connection probability for each source position
  // 3. Draw source nodes and make connections


  // Nodes in the subnet are grouped by depth, so to select by depth, we
  // just adjust the begin and end pointers:
  std::vector< Node* >::const_iterator target_begin;
  std::vector< Node* >::const_iterator target_end;
  if ( target_filter_.select_depth() )
  {
    target_begin = target.local_begin( target_filter_.depth );
    target_end = target.local_end( target_filter_.depth );
  }
  else
  {
    target_begin = target.local_begin();
    target_end = target.local_end();
  }

  // protect against connecting to devices without proxies
  // we need to do this before creating the first connection to leave
  // the network untouched if any target does not have proxies
  for ( std::vector< Node* >::const_iterator tgt_it = target_begin;
        tgt_it != target_end;
        ++tgt_it )
  {
    if ( not( *tgt_it )->has_proxies() )
    {
      throw IllegalConnection(
        "Topology Divergent connections"
        " to devices are not possible." );
    }
  }

  if ( mask_.valid() )
  {

    for ( std::vector< Node* >::const_iterator tgt_it = target_begin;
          tgt_it != target_end;
          ++tgt_it )
    {

      if ( target_filter_.select_model()
        && ( ( *tgt_it )->get_model_id() != target_filter_.model ) )
      {
        continue;
      }

      index target_id = ( *tgt_it )->get_gid();
      thread target_thread = ( *tgt_it )->get_thread();
      librandom::RngPtr rng = get_vp_rng( target_thread );
      Position< D > target_pos =
        target.get_position( ( *tgt_it )->get_subnet_index() );

      // Get (position,GID) pairs for sources inside mask
      std::vector< std::pair< Position< D >, index > > positions =
        source.get_global_positions_vector( source_filter_,
          mask_,
          target.get_position( ( *tgt_it )->get_subnet_index() ),
          allow_oversized_ );

      // We will select `number_of_connections_` sources within the mask.
      // If there is no kernel, we can just draw uniform random numbers,
      // but with a kernel we have to set up a probability distribution
      // function using the Vose class.
      if ( kernel_.valid() )
      {

        std::vector< double > probabilities;

        // Collect probabilities for the sources
        for (
          typename std::vector< std::pair< Position< D >, index > >::iterator
            iter = positions.begin();
          iter != positions.end();
          ++iter )
        {

          probabilities.push_back( kernel_->value(
            source.compute_displacement( target_pos, iter->first ), rng ) );
        }

        if ( positions.empty()
          or ( ( not allow_autapses_ ) and ( positions.size() == 1 )
               and ( positions[ 0 ].second == target_id ) )
          or ( ( not allow_multapses_ )
               and ( positions.size() < number_of_connections_ ) ) )
        {
          std::string msg = String::compose(
            "Global target ID %1: Not enough sources found inside mask",
            target_id );
          throw KernelException( msg.c_str() );
        }

        // A Vose object draws random integers with a non-uniform
        // distribution.
        Vose lottery( probabilities );

        // If multapses are not allowed, we must keep track of which
        // sources have been selected already.
        std::vector< bool > is_selected( positions.size() );

        // Draw `number_of_connections_` sources
        for ( int i = 0; i < ( int ) number_of_connections_; ++i )
        {
          index random_id = lottery.get_random_id( rng );
          if ( ( not allow_multapses_ ) and ( is_selected[ random_id ] ) )
          {
            --i;
            continue;
          }

          index source_id = positions[ random_id ].second;
          if ( ( not allow_autapses_ ) and ( source_id == target_id ) )
          {
            --i;
            continue;
          }
          double w, d;
          get_parameters_( source.compute_displacement(
                             target_pos, positions[ random_id ].first ),
            rng,
            w,
            d );
          kernel().connection_manager.connect(
            source_id, *tgt_it, target_thread, synapse_model_, params, d, w );
          is_selected[ random_id ] = true;
        }
      }
      else
      {

        // no kernel

        if ( positions.empty()
          or ( ( not allow_autapses_ ) and ( positions.size() == 1 )
               and ( positions[ 0 ].second == target_id ) )
          or ( ( not allow_multapses_ )
               and ( positions.size() < number_of_connections_ ) ) )
        {
          std::string msg = String::compose(
            "Global target ID %1: Not enough sources found inside mask",
            target_id );
          throw KernelException( msg.c_str() );
        }

        // If multapses are not allowed, we must keep track of which
        // sources have been selected already.
        std::vector< bool > is_selected( positions.size() );

        // Draw `number_of_connections_` sources
        for ( int i = 0; i < ( int ) number_of_connections_; ++i )
        {
          index random_id = rng->ulrand( positions.size() );
          if ( ( not allow_multapses_ ) and ( is_selected[ random_id ] ) )
          {
            --i;
            continue;
          }
          index source_id = positions[ random_id ].second;
          double w, d;
          get_parameters_( source.compute_displacement(
                             target_pos, positions[ random_id ].first ),
            rng,
            w,
            d );
          kernel().connection_manager.connect(
            source_id, *tgt_it, target_thread, synapse_model_, params, d, w );
          is_selected[ random_id ] = true;
        }
      }
    }
  }
  else
  {
    // no mask

    // Get (position,GID) pairs for all nodes in source layer
    std::vector< std::pair< Position< D >, index > >* positions =
      source.get_global_positions_vector( source_filter_ );

    for ( std::vector< Node* >::const_iterator tgt_it = target_begin;
          tgt_it != target_end;
          ++tgt_it )
    {

      if ( target_filter_.select_model()
        && ( ( *tgt_it )->get_model_id() != target_filter_.model ) )
      {
        continue;
      }

      index target_id = ( *tgt_it )->get_gid();
      thread target_thread = ( *tgt_it )->get_thread();
      librandom::RngPtr rng = get_vp_rng( target_thread );
      Position< D > target_pos =
        target.get_position( ( *tgt_it )->get_subnet_index() );

      if ( ( positions->size() == 0 )
        or ( ( not allow_autapses_ ) and ( positions->size() == 1 )
             and ( ( *positions )[ 0 ].second == target_id ) )
        or ( ( not allow_multapses_ )
             and ( positions->size() < number_of_connections_ ) ) )
      {
        std::string msg = String::compose(
          "Global target ID %1: Not enough sources found", target_id );
        throw KernelException( msg.c_str() );
      }

      // We will select `number_of_connections_` sources within the mask.
      // If there is no kernel, we can just draw uniform random numbers,
      // but with a kernel we have to set up a probability distribution
      // function using the Vose class.
      if ( kernel_.valid() )
      {

        std::vector< double > probabilities;

        // Collect probabilities for the sources
        for (
          typename std::vector< std::pair< Position< D >, index > >::iterator
            iter = positions->begin();
          iter != positions->end();
          ++iter )
        {
          probabilities.push_back( kernel_->value(
            source.compute_displacement( target_pos, iter->first ), rng ) );
        }

        // A Vose object draws random integers with a non-uniform
        // distribution.
        Vose lottery( probabilities );

        // If multapses are not allowed, we must keep track of which
        // sources have been selected already.
        std::vector< bool > is_selected( positions->size() );

        // Draw `number_of_connections_` sources
        for ( int i = 0; i < ( int ) number_of_connections_; ++i )
        {
          index random_id = lottery.get_random_id( rng );
          if ( ( not allow_multapses_ ) and ( is_selected[ random_id ] ) )
          {
            --i;
            continue;
          }

          index source_id = ( *positions )[ random_id ].second;
          if ( ( not allow_autapses_ ) and ( source_id == target_id ) )
          {
            --i;
            continue;
          }

          Position< D > source_pos = ( *positions )[ random_id ].first;
          double w, d;
          get_parameters_(
            source.compute_displacement( target_pos, source_pos ), rng, w, d );
          kernel().connection_manager.connect(
            source_id, *tgt_it, target_thread, synapse_model_, params, d, w );
          is_selected[ random_id ] = true;
        }
      }
      else
      {

        // no kernel

        // If multapses are not allowed, we must keep track of which
        // sources have been selected already.
        std::vector< bool > is_selected( positions->size() );

        // Draw `number_of_connections_` sources
        for ( int i = 0; i < ( int ) number_of_connections_; ++i )
        {
          index random_id = rng->ulrand( positions->size() );
          if ( ( not allow_multapses_ ) and ( is_selected[ random_id ] ) )
          {
            --i;
            continue;
          }

          index source_id = ( *positions )[ random_id ].second;
          if ( ( not allow_autapses_ ) and ( source_id == target_id ) )
          {
            --i;
            continue;
          }

          Position< D > source_pos = ( *positions )[ random_id ].first;
          double w, d;
          get_parameters_(
            source.compute_displacement( target_pos, source_pos ), rng, w, d );
          kernel().connection_manager.connect(
            source_id, *tgt_it, target_thread, synapse_model_, params, d, w );
          is_selected[ random_id ] = true;
        }
      }
    }
  }
}


template < int D >
void
ConnectionCreator::divergent_connect_( Layer< D >& source, Layer< D >& target )
{
<<<<<<< HEAD
  const DictionaryDatum params = new Dictionary;  // empty parameter dictionary
                                  // required by connect() calls
=======
  const DictionaryDatum params = new Dictionary; // empty parameter dictionary
                                                 // required by connect() calls
>>>>>>> 5bbb516c

  // protect against connecting to devices without proxies
  // we need to do this before creating the first connection to leave
  // the network untouched if any target does not have proxies
  // Nodes in the subnet are grouped by depth, so to select by depth, we
  // just adjust the begin and end pointers:
  std::vector< Node* >::const_iterator target_begin;
  std::vector< Node* >::const_iterator target_end;
  if ( target_filter_.select_depth() )
  {
    target_begin = target.local_begin( target_filter_.depth );
    target_end = target.local_end( target_filter_.depth );
  }
  else
  {
    target_begin = target.local_begin();
    target_end = target.local_end();
  }

  for ( std::vector< Node* >::const_iterator tgt_it = target_begin;
        tgt_it != target_end;
        ++tgt_it )
  {
    if ( not( *tgt_it )->has_proxies() )
    {
      throw IllegalConnection(
        "Topology Divergent connections"
        " to devices are not possible." );
    }
  }

  // Divergent connections (fixed fan out)
  //
  // For each (global) source: (All connections made on all mpi procs)
  // 1. Apply mask to global targets
  // 2. If using kernel: Compute connection probability for each global target
  // 3. Draw connections to make using global rng

  MaskedLayer< D > masked_target(
    target, target_filter_, mask_, true, allow_oversized_ );

  std::vector< std::pair< Position< D >, index > >* sources =
    source.get_global_positions_vector( source_filter_ );

  for (
    typename std::vector< std::pair< Position< D >, index > >::iterator src_it =
      sources->begin();
    src_it != sources->end();
    ++src_it )
  {

    Position< D > source_pos = src_it->first;
    index source_id = src_it->second;
    std::vector< index > targets;
    std::vector< Position< D > > displacements;
    std::vector< double > probabilities;

    // Find potential targets and probabilities

    for ( typename Ntree< D, index >::masked_iterator tgt_it =
            masked_target.begin( source_pos );
          tgt_it != masked_target.end();
          ++tgt_it )
    {

      if ( ( not allow_autapses_ ) and ( source_id == tgt_it->second ) )
      {
        continue;
      }

      Position< D > target_displ =
        target.compute_displacement( source_pos, tgt_it->first );
      librandom::RngPtr rng = get_global_rng();

      targets.push_back( tgt_it->second );
      displacements.push_back( target_displ );

      if ( kernel_.valid() )
      {
        probabilities.push_back( kernel_->value( target_displ, rng ) );
      }
      else
      {
        probabilities.push_back( 1.0 );
      }
    }

    if ( targets.empty()
      or ( ( not allow_multapses_ )
           and ( targets.size() < number_of_connections_ ) ) )
    {
      std::string msg = String::compose(
        "Global source ID %1: Not enough targets found", source_id );
      throw KernelException( msg.c_str() );
    }

    // Draw targets.  A Vose object draws random integers with a
    // non-uniform distribution.
    Vose lottery( probabilities );

    // If multapses are not allowed, we must keep track of which
    // targets have been selected already.
    std::vector< bool > is_selected( targets.size() );

    // Draw `number_of_connections_` targets
    for ( long i = 0; i < ( long ) number_of_connections_; ++i )
    {
      index random_id = lottery.get_random_id( get_global_rng() );
      if ( ( not allow_multapses_ ) and ( is_selected[ random_id ] ) )
      {
        --i;
        continue;
      }
      is_selected[ random_id ] = true;
      Position< D > target_displ = displacements[ random_id ];
      index target_id = targets[ random_id ];

      double w, d;
      get_parameters_( target_displ, get_global_rng(), w, d );

      // We bail out for non-local neurons only now after all possible
      // random numbers haven been drawn. Bailing out any earlier may lead
      // to desynchronized global rngs.
      if ( not kernel().node_manager.is_local_gid( target_id ) )
      {
        continue;
      }

      Node* target_ptr = kernel().node_manager.get_node( target_id );
      kernel().connection_manager.connect( source_id,
        target_ptr,
        target_ptr->get_thread(),
        synapse_model_,
        params,
        d,
        w );
    }
  }
}

} // namespace nest

#endif<|MERGE_RESOLUTION|>--- conflicted
+++ resolved
@@ -276,13 +276,8 @@
   Layer< D >& target )
 {
 
-<<<<<<< HEAD
-  const DictionaryDatum params = new Dictionary;  // empty parameter dictionary
-                          // required by connect() calls
-=======
   const DictionaryDatum params = new Dictionary; // empty parameter dictionary
                                                  // required by connect() calls
->>>>>>> 5bbb516c
 
   // Source driven connect is actually implemented as target driven,
   // but with displacements computed in the target layer. The Mask has been
@@ -509,13 +504,8 @@
 void
 ConnectionCreator::convergent_connect_( Layer< D >& source, Layer< D >& target )
 {
-<<<<<<< HEAD
-  const DictionaryDatum params = new Dictionary;  // empty parameter dictionary
-                          // required by connect() calls
-=======
   const DictionaryDatum params = new Dictionary; // empty parameter dictionary
                                                  // required by connect() calls
->>>>>>> 5bbb516c
 
   // Convergent connections (fixed fan in)
   //
@@ -828,13 +818,8 @@
 void
 ConnectionCreator::divergent_connect_( Layer< D >& source, Layer< D >& target )
 {
-<<<<<<< HEAD
-  const DictionaryDatum params = new Dictionary;  // empty parameter dictionary
-                                  // required by connect() calls
-=======
   const DictionaryDatum params = new Dictionary; // empty parameter dictionary
                                                  // required by connect() calls
->>>>>>> 5bbb516c
 
   // protect against connecting to devices without proxies
   // we need to do this before creating the first connection to leave
