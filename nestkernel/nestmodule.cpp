/*
 *  nestmodule.cpp
 *
 *  This file is part of NEST.
 *
 *  Copyright (C) 2004 The NEST Initiative
 *
 *  NEST is free software: you can redistribute it and/or modify
 *  it under the terms of the GNU General Public License as published by
 *  the Free Software Foundation, either version 2 of the License, or
 *  (at your option) any later version.
 *
 *  NEST is distributed in the hope that it will be useful,
 *  but WITHOUT ANY WARRANTY; without even the implied warranty of
 *  MERCHANTABILITY or FITNESS FOR A PARTICULAR PURPOSE.  See the
 *  GNU General Public License for more details.
 *
 *  You should have received a copy of the GNU General Public License
 *  along with NEST.  If not, see <http://www.gnu.org/licenses/>.
 *
 */

#include "nestmodule.h"

// C++ includes:
#include <iostream>
#include <sstream>

// Includes from libnestutil:
#include "logging.h"

// Includes from librandom:
#include "random_datums.h"

// Includes from nestkernel:
#include "conn_builder.h"
#include "connection_manager_impl.h"
#include "genericmodel.h"
#include "kernel_manager.h"
#include "model_manager_impl.h"
#include "nest.h"
#include "nest_datums.h"
#include "nest_types.h"
#include "node.h"
#include "nodelist.h"
#include "sp_manager_impl.h"
#include "subnet.h"

// Includes from sli:
#include "arraydatum.h"
#include "booldatum.h"
#include "doubledatum.h"
#include "integerdatum.h"
#include "interpret.h"
#include "sliexceptions.h"
#include "stringdatum.h"
#include "tokenutils.h"

extern int SLIsignalflag;

namespace nest
{
SLIType NestModule::ConnectionType;
SLIType NestModule::GIDCollectionType;

// At the time when NestModule is constructed, the SLI Interpreter
// must already be initialized. NestModule relies on the presence of
// the following SLI datastructures: Name, Dictionary

NestModule::NestModule()
{
}

NestModule::~NestModule()
{
  // The network is deleted outside NestModule, since the
  // dynamicloadermodule also needs it

  ConnectionType.deletetypename();
  GIDCollectionType.deletetypename();
}

// The following concerns the new module:

const std::string
NestModule::name( void ) const
{
  return std::string( "NEST Kernel 2" ); // Return name of the module
}

const std::string
NestModule::commandstring( void ) const
{
  return std::string( "(nest-init) run" );
}


/* BeginDocumentation
   Name: ChangeSubnet - change the current working subnet.
   Synopsis:
   gid   ChangeSubnet -> -
   Parameters:
   gid - The GID of the new current subnet.
   Description:
   Change the current subnet to the one given as argument. Create
   will place newly created nodes in the current working subnet.
   ChangeSubnet is not allowed for layer subnets used in the
   topology module.

   This function can be used to change the working subnet to a new
   location, similar to the UNIX command cd.

   SeeAlso: CurrentSubnet
*/

void
NestModule::ChangeSubnet_iFunction::execute( SLIInterpreter* i ) const
{
  i->assert_stack_load( 1 );

  index node_gid = getValue< long >( i->OStack.pick( 0 ) );

  change_subnet( node_gid );

  i->OStack.pop();
  i->EStack.pop();
}

/* BeginDocumentation
   Name: CurrentSubnet - return the gid of the current network node.

   Synopsis: CurrentSubnet -> gid
   Description:
   CurrentSubnet returns the gid of the current working subnet in form
   of an integer number
   Availability: NEST
   SeeAlso: ChangeSubnet
   Author: Marc-Oliver Gewaltig
*/
void
NestModule::CurrentSubnetFunction::execute( SLIInterpreter* i ) const
{
  index current = current_subnet();

  i->OStack.push( current );
  i->EStack.pop();
}

/* BeginDocumentation
   Name: SetStatus - sets the value of properties of a node, connection, random
   deviate generator or object

   Synopsis:
   gid   dict SetStatus -> -
   conn  dict SetStatus -> -
   rdev  dict SetStatus -> -
   obj   dict SetStatus -> -

   Description:
   SetStatus changes properties of a node (specified by its gid), a connection
   (specified by a connection object), a random deviate generator (see
   GetStatus_v for more) or an object as used in object-oriented programming in
   SLI (see cvo for more). Properties can be inspected with GetStatus.

   Note that many properties are read-only and cannot be changed.

   Examples:
   /dc_generator Create /dc_gen Set  %Creates a dc_generator, which is a node
   dc_gen GetStatus info %view properties (amplitude is 0)
   dc_gen << /amplitude 1500. >> SetStatus
   dc_gen GetStatus info % amplitude is now 1500

   Author: docu by Sirko Straube

   SeeAlso: ShowStatus, GetStatus, info, modeldict, Set, SetStatus_v,
   SetStatus_dict
*/
void
NestModule::SetStatus_idFunction::execute( SLIInterpreter* i ) const
{
  i->assert_stack_load( 2 );

  DictionaryDatum dict = getValue< DictionaryDatum >( i->OStack.top() );
  index node_id = getValue< long >( i->OStack.pick( 1 ) );

  // Network::set_status() performs entry access checks for each
  // target and throws UnaccessedDictionaryEntry where necessary
  if ( node_id == 0 )
  {
    set_kernel_status( dict );
  }
  else
  {
    set_node_status( node_id, dict );
  }

  i->OStack.pop( 2 );
  i->EStack.pop();
}

void
NestModule::SetStatus_CDFunction::execute( SLIInterpreter* i ) const
{
  i->assert_stack_load( 2 );

  DictionaryDatum dict = getValue< DictionaryDatum >( i->OStack.top() );
  ConnectionDatum conn = getValue< ConnectionDatum >( i->OStack.pick( 1 ) );

  set_connection_status( conn, dict );

  i->OStack.pop( 2 );
  i->EStack.pop();
}

void
NestModule::Cva_CFunction::execute( SLIInterpreter* i ) const
{
  ConnectionDatum conn = getValue< ConnectionDatum >( i->OStack.top() );
  ArrayDatum ad;
  ad.push_back( conn.get_source_gid() );
  ad.push_back( conn.get_target_gid() );
  ad.push_back( conn.get_target_thread() );
  ad.push_back( conn.get_synapse_model_id() );
  ad.push_back( conn.get_port() );
  Token result( ad );
  i->OStack.top().swap( result );
  i->EStack.pop();
}

void
NestModule::SetStatus_aaFunction::execute( SLIInterpreter* i ) const
{
  i->assert_stack_load( 2 );

  ArrayDatum dict_a = getValue< ArrayDatum >( i->OStack.top() );
  ArrayDatum conn_a = getValue< ArrayDatum >( i->OStack.pick( 1 ) );

  if ( ( dict_a.size() != 1 ) and ( dict_a.size() != conn_a.size() ) )
  {
    throw RangeCheck();
  }
  if ( dict_a.size() == 1 ) // Broadcast
  {
    DictionaryDatum dict = getValue< DictionaryDatum >( dict_a[ 0 ] );
    const size_t n_conns = conn_a.size();
    for ( size_t con = 0; con < n_conns; ++con )
    {
      ConnectionDatum con_id = getValue< ConnectionDatum >( conn_a[ con ] );
      dict->clear_access_flags();
<<<<<<< HEAD
      kernel().connection_builder_manager.set_synapse_status(
        con_id.get_source_gid(),
        con_id.get_target_gid(),
        con_id.get_target_thread(),
        con_id.get_synapse_model_id(),
        con_id.get_port(),
=======
      kernel().connection_manager.set_synapse_status(
        con_id.get_source_gid(),       // source_gid
        con_id.get_synapse_model_id(), // synapse_id
        con_id.get_port(),             // port
        con_id.get_target_thread(),    // target thread
>>>>>>> e0a071fc
        dict );

      ALL_ENTRIES_ACCESSED( *dict, "SetStatus", "Unread dictionary entries: " );
    }
  }
  else
  {
    const size_t n_conns = conn_a.size();
    for ( size_t con = 0; con < n_conns; ++con )
    {
      DictionaryDatum dict = getValue< DictionaryDatum >( dict_a[ con ] );
      ConnectionDatum con_id = getValue< ConnectionDatum >( conn_a[ con ] );
      dict->clear_access_flags();
<<<<<<< HEAD
      kernel().connection_builder_manager.set_synapse_status(
        con_id.get_source_gid(),
        con_id.get_target_gid(),
        con_id.get_target_thread(),
        con_id.get_synapse_model_id(),
        con_id.get_port(),
=======
      kernel().connection_manager.set_synapse_status(
        con_id.get_source_gid(),       // source_gid
        con_id.get_synapse_model_id(), // synapse_id
        con_id.get_port(),             // port
        con_id.get_target_thread(),    // target thread
>>>>>>> e0a071fc
        dict );

      ALL_ENTRIES_ACCESSED( *dict, "SetStatus", "Unread dictionary entries: " );
    }
  }

  i->OStack.pop( 2 );
  i->EStack.pop();
}

/* BeginDocumentation
   Name: GetStatus - return the property dictionary of a node, connection,
   random deviate generator or object

   Synopsis:
   gid   GetStatus -> dict
   conn  GetStatus -> dict
   rdev  GetStatus -> dict
   obj   GetStatus -> dict

   Description:
   GetStatus returns a dictionary with the status information
   for a node (specified by its gid), a connection (specified by a connection
   object), a random deviate generator (see GetStatus_v for more) or an
   object as used in object-oriented programming in SLI (see cvo for more).

   The interpreter exchanges data with the network element using
   its status dictionary. To abbreviate the access pattern
        gid GetStatus /lit get
   a variant of get implicitly calls GetStatus
        gid /lit get .
   In this way network elements and dictionaries can be accessed
   with the same syntax. Sometimes access to nested data structures in
   the status dictionary is required. In this case the advanced addressing
   scheme of get is useful in which the second argument is an array of
   literals. See the documentation of get for details.

   The information contained in the property dictionary depends on the
   concrete node model.

   Please refer to the model documentation for details.

   Standard entries for nodes:

   global_id   - local ID of the node
   model       - literal, defining the current node
   frozen      - frozen nodes are not updated
   thread      - the thread the node is allocated on
   vp          - the virtual process a node belongs to

   Note that the standard entries cannot be modified directly.

   Author: Marc-Oliver Gewaltig
   Availability: NEST
   SeeAlso: ShowStatus, info, SetStatus, get, GetStatus_v, GetStatus_dict
*/
void
NestModule::GetStatus_iFunction::execute( SLIInterpreter* i ) const
{
  i->assert_stack_load( 1 );

  index node_id = getValue< long >( i->OStack.pick( 0 ) );
  DictionaryDatum dict;
  if ( node_id == 0 )
  {
    dict = get_kernel_status();
  }
  else
  {
    dict = get_node_status( node_id );
  }

  i->OStack.pop();
  i->OStack.push( dict );
  i->EStack.pop();
}

void
NestModule::GetStatus_CFunction::execute( SLIInterpreter* i ) const
{
  i->assert_stack_load( 1 );

  ConnectionDatum conn = getValue< ConnectionDatum >( i->OStack.pick( 0 ) );

<<<<<<< HEAD
  DictionaryDatum result_dict = kernel().connection_builder_manager.get_synapse_status(
    conn.get_source_gid(), conn.get_target_gid(), conn.get_target_thread(), conn.get_synapse_model_id(), conn.get_port() );
=======
  long gid = conn.get_source_gid();
  kernel().node_manager.get_node( gid ); // Just to check if the node exists

  DictionaryDatum result_dict =
    kernel().connection_manager.get_synapse_status( gid,
      conn.get_synapse_model_id(),
      conn.get_port(),
      conn.get_target_thread() );
>>>>>>> e0a071fc

  i->OStack.pop();
  i->OStack.push( result_dict );
  i->EStack.pop();
}

// [intvector1,...,intvector_n]  -> [dict1,.../dict_n]
void
NestModule::GetStatus_aFunction::execute( SLIInterpreter* i ) const
{
  i->assert_stack_load( 1 );
  const ArrayDatum conns = getValue< ArrayDatum >( i->OStack.pick( 0 ) );
  size_t n_results = conns.size();
  ArrayDatum result;
  result.reserve( n_results );
  for ( size_t nt = 0; nt < n_results; ++nt )
  {
    ConnectionDatum con_id = getValue< ConnectionDatum >( conns.get( nt ) );
    DictionaryDatum result_dict =
<<<<<<< HEAD
      kernel().connection_builder_manager.get_synapse_status(
        con_id.get_source_gid(),
        con_id.get_target_gid(),
        con_id.get_target_thread(),
=======
      kernel().connection_manager.get_synapse_status( con_id.get_source_gid(),
>>>>>>> e0a071fc
        con_id.get_synapse_model_id(),
        con_id.get_port() );
    result.push_back( result_dict );
  }

  i->OStack.pop();
  i->OStack.push( result );
  i->EStack.pop();
}

/*BeginDocumentation
  Name: SetDefaults - Set the default values for a node or synapse model.
  Synopsis: /modelname dict SetDefaults -> -
  SeeAlso: GetDefaults
  Author: Jochen Martin Eppler
  FirstVersion: September 2008
*/
void
NestModule::SetDefaults_l_DFunction::execute( SLIInterpreter* i ) const
{
  i->assert_stack_load( 2 );

  const Name name = getValue< Name >( i->OStack.pick( 1 ) );
  DictionaryDatum params = getValue< DictionaryDatum >( i->OStack.pick( 0 ) );

  kernel().model_manager.set_model_defaults( name, params );

  i->OStack.pop( 2 );
  i->EStack.pop();
}

/*BeginDocumentation
  Name: GetDefaults - Return the default values for a node or synapse model.
  Synopsis: /modelname GetDefaults -> dict
  SeeAlso: SetDefaults
  Author: Jochen Martin Eppler
  FirstVersion: September 2008
*/
void
NestModule::GetDefaults_lFunction::execute( SLIInterpreter* i ) const
{
  i->assert_stack_load( 1 );

  const Name modelname = getValue< Name >( i->OStack.pick( 0 ) );

  DictionaryDatum dict = get_model_defaults( modelname );

  i->OStack.pop();
  i->OStack.push( dict );
  i->EStack.pop();
}

void
NestModule::GetConnections_DFunction::execute( SLIInterpreter* i ) const
{
  i->assert_stack_load( 1 );

  DictionaryDatum dict = getValue< DictionaryDatum >( i->OStack.pick( 0 ) );

  ArrayDatum array = get_connections( dict );

  i->OStack.pop();
  i->OStack.push( array );
  i->EStack.pop();
}

/* BeginDocumentation
   Name: Simulate - simulate n milliseconds

   Synopsis:
   n(int) Simulate -> -

   Description: Simulate the network for n milliseconds.
   Use resume to continue the simulation after an interrupt.

   SeeAlso: resume, ResumeSimulation, unit_conversion
*/
void
NestModule::SimulateFunction::execute( SLIInterpreter* i ) const
{
  i->assert_stack_load( 1 );

  const double time = i->OStack.top();

  simulate( time );

  // successful end of simulate
  i->OStack.pop();
  i->EStack.pop();
}

/* BeginDocumentation
   Name: CopyModel - copy a model to a new name, set parameters for copy, if
   given
   Synopsis:
   /model /new_model param_dict -> -
   /model /new_model            -> -
   Parameters:
   /model      - literal naming an existing model
   /new_model  - literal giving the name of the copy to create, must not
                 exist in modeldict or synapsedict before
   /param_dict - parameters to set in the new_model
   Description:
   A copy of model is created and registered in modeldict or synapsedict
   under the name new_model. If a parameter dictionary is given, the parameters
   are set in new_model.
   Warning: It is impossible to unload modules after use of CopyModel.
 */
void
NestModule::CopyModel_l_l_DFunction::execute( SLIInterpreter* i ) const
{
  i->assert_stack_load( 3 );

  // fetch existing model name from stack
  const Name old_name = getValue< Name >( i->OStack.pick( 2 ) );
  const Name new_name = getValue< Name >( i->OStack.pick( 1 ) );
  DictionaryDatum params = getValue< DictionaryDatum >( i->OStack.pick( 0 ) );

  kernel().model_manager.copy_model( old_name, new_name, params );

  i->OStack.pop( 3 );
  i->EStack.pop();
}

/* BeginDocumentation
   Name: Create - create a number of equal nodes in the current subnet
   Synopsis:
   /model          Create -> gid
   /model n        Create -> gid
   /model   params Create -> gid
   /model n params Create -> gid
   Parameters:
   /model - literal naming the modeltype (entry in modeldict)
   n      - the desired number of nodes
   params - parameters for the newly created node(s)
   gid    - gid of last created node
   Description:
   Create generates n new network objects of the supplied model
   type. If n is not given, a single node is created. The objects
   are added as children of the current working node. params is a
   dictsionary with parameters for the new nodes.

   SeeAlso: modeldict, ChangeSubnet
*/
void
NestModule::Create_l_iFunction::execute( SLIInterpreter* i ) const
{
  // check for stack load
  i->assert_stack_load( 2 );

  // extract arguments
  const long n_nodes = getValue< long >( i->OStack.pick( 0 ) );
  if ( n_nodes <= 0 )
    throw RangeCheck();

  const std::string modname = getValue< std::string >( i->OStack.pick( 1 ) );

  const long last_node_id = create( modname, n_nodes );

  i->OStack.pop( 2 );
  i->OStack.push( last_node_id );
  i->EStack.pop();
}

void
NestModule::RestoreNodes_aFunction::execute( SLIInterpreter* i ) const
{
  i->assert_stack_load( 1 );
  ArrayDatum node_list = getValue< ArrayDatum >( i->OStack.top() );

  restore_nodes( node_list );

  i->OStack.pop();
  i->EStack.pop();
}

void
NestModule::GetNodes_i_D_b_bFunction::execute( SLIInterpreter* i ) const
{
  i->assert_stack_load( 4 );

  const bool return_gids_only = getValue< bool >( i->OStack.pick( 0 ) );
  const bool include_remote = not getValue< bool >( i->OStack.pick( 1 ) );
  const DictionaryDatum params =
    getValue< DictionaryDatum >( i->OStack.pick( 2 ) );
  const index node_id = getValue< long >( i->OStack.pick( 3 ) );

  ArrayDatum result =
    get_nodes( node_id, params, include_remote, return_gids_only );

  i->OStack.pop( 4 );
  i->OStack.push( result );
  i->EStack.pop();
}

void
NestModule::GetChildren_i_D_bFunction::execute( SLIInterpreter* i ) const
{
  i->assert_stack_load( 3 );

  const bool include_remote = not getValue< bool >( i->OStack.pick( 0 ) );
  const DictionaryDatum params =
    getValue< DictionaryDatum >( i->OStack.pick( 1 ) );
  const index node_id = getValue< long >( i->OStack.pick( 2 ) );

  ArrayDatum result = get_children( node_id, params, include_remote );

  i->OStack.pop( 3 );
  i->OStack.push( result );
  i->EStack.pop();
}

void
NestModule::GetLeaves_i_D_bFunction::execute( SLIInterpreter* i ) const
{
  i->assert_stack_load( 3 );

  const bool include_remote = not getValue< bool >( i->OStack.pick( 0 ) );
  const DictionaryDatum params =
    getValue< DictionaryDatum >( i->OStack.pick( 1 ) );
  const index node_id = getValue< long >( i->OStack.pick( 2 ) );

  ArrayDatum result = get_leaves( node_id, params, include_remote );

  i->OStack.pop( 3 );
  i->OStack.push( result );
  i->EStack.pop();
}


/* BeginDocumentation
   Name: ResetKernel - Put the simulation kernel back to its initial state.
   Description:
   This function re-initializes the simulation kernel, returning it to the
   same state as after NEST has started.
   In particular,
   - all network nodes
   - all connections
   - all user-defined neuron and synapse models
   are deleted, and
   - time
   - random generators
   are reset. The only exception is that dynamically loaded modules are not
   unloaded. This may change in a future version of NEST. The SLI interpreter
   is not affected by ResetKernel.
   Availability: NEST
   Author: Marc-oliver Gewaltig
   SeeAlso: ResetNetwork, reset, ResetOptions
*/
void
NestModule::ResetKernelFunction::execute( SLIInterpreter* i ) const
{
  reset_kernel();
  i->EStack.pop();
}

/* BeginDocumentation
   Name: ResetNetwork - Reset the dynamic state of the network.
   Synopsis: ResetNetwork -> -
   Description:
   ResetNetwork resets the dynamic state of the entire network to its state
   at T=0. The dynamic state comprises typically the membrane potential,
   synaptic currents, buffers holding input that has been delivered, but not
   yet become effective, and all events pending delivery. Technically, this
   is achieve by calling init_state() on all nodes and forcing a call to
   init_buffers() upon the next call to Simulate. Node parameters, such as
   time constants and threshold potentials, are not affected.

   Remarks:
   - Time and random number generators are NOT reset.
   - Files belonging to recording devices (spike detector, multimeter,
     voltmeter, etc) are closed. You must change the file name before
     simulating again, otherwise the files will be overwritten and you
     will receive an error, depending on the value of /overwrite_files
     (in the root node).
   - ResetNetwork will reset the nodes to the state values stored in the model
     prototypes. So if you have used SetDefaults to change a state value of a
     model since you called Simulate the first time, the network will NOT be
     reset to the status at T=0.
   - The dynamic state of synapses with internal dynamics (STDP, facilitation)
     is NOT reset at present. This will be implemented in a future version
     of NEST.

   SeeAlso: ResetKernel, reset
*/
void
NestModule::ResetNetworkFunction::execute( SLIInterpreter* i ) const
{
  reset_network();

  i->EStack.pop();
}

// Disconnect for gid gid syn_model
// See lib/sli/nest-init.sli for details
void
NestModule::Disconnect_i_i_lFunction::execute( SLIInterpreter* i ) const
{
  i->assert_stack_load( 3 );

  index source = getValue< long >( i->OStack.pick( 2 ) );
  index target = getValue< long >( i->OStack.pick( 1 ) );
  DictionaryDatum synapse_params =
    getValue< DictionaryDatum >( i->OStack.pick( 0 ) );

  // check whether the target is on this process
  if ( kernel().node_manager.is_local_gid( target ) )
  {
    Node* const target_node = kernel().node_manager.get_node( target );
    const thread target_thread = target_node->get_thread();
    kernel().sp_manager.disconnect_single(
      source, target_node, target_thread, synapse_params );
  }

  i->OStack.pop( 3 );
  i->EStack.pop();
}

// Disconnect for gidcollection gidcollection conn_spec syn_spec
void
NestModule::Disconnect_g_g_D_DFunction::execute( SLIInterpreter* i ) const
{
  i->assert_stack_load( 4 );

  GIDCollectionDatum sources =
    getValue< GIDCollectionDatum >( i->OStack.pick( 3 ) );
  GIDCollectionDatum targets =
    getValue< GIDCollectionDatum >( i->OStack.pick( 2 ) );
  DictionaryDatum connectivity =
    getValue< DictionaryDatum >( i->OStack.pick( 1 ) );
  DictionaryDatum synapse_params =
    getValue< DictionaryDatum >( i->OStack.pick( 0 ) );

  // dictionary access checking is handled by disconnect
  kernel().sp_manager.disconnect(
    sources, targets, connectivity, synapse_params );

  i->OStack.pop( 4 );
  i->EStack.pop();
}


// Connect for gid gid syn_model
// See lib/sli/nest-init.sli for details
void
NestModule::Connect_i_i_lFunction::execute( SLIInterpreter* i ) const
{
  i->assert_stack_load( 3 );

  index source = getValue< long >( i->OStack.pick( 2 ) );
  index target = getValue< long >( i->OStack.pick( 1 ) );
  const Name synmodel_name = getValue< std::string >( i->OStack.pick( 0 ) );

  const Token synmodel =
    kernel().model_manager.get_synapsedict()->lookup( synmodel_name );
  if ( synmodel.empty() )
    throw UnknownSynapseType( synmodel_name.toString() );
  const index synmodel_id = static_cast< index >( synmodel );

  // check whether the target is on this process
  if ( kernel().node_manager.is_local_gid( target ) )
  {
<<<<<<< HEAD
    std::vector< lockPTR< WrappedThreadException > > exceptions_raised( kernel().vp_manager.get_num_threads() );
#pragma omp parallel
    {
      const int tid = kernel().vp_manager.get_thread_id();
      try
      {
        Node* const target_node = kernel().node_manager.get_node( target, tid );
        const thread target_thread = target_node->get_thread();
        if ( target_thread == tid )
        {
          kernel().connection_builder_manager.connect( source, target_node, target_thread, synmodel_id );
        }
      }
      catch ( std::exception& err )
      {
        // We must create a new exception here, err's lifetime ends at
        // the end of the catch block.
        exceptions_raised.at( tid ) =
          lockPTR< WrappedThreadException >( new WrappedThreadException( err ) );
      }
    } // of omp parallel
    // check if any exceptions have been raised
    for ( thread tid = 0; tid < kernel().vp_manager.get_num_threads(); ++tid )
    {
      if ( exceptions_raised.at( tid ).valid() )
      {
        throw WrappedThreadException( *( exceptions_raised.at( tid ) ) );
      }
    }
=======
    Node* const target_node = kernel().node_manager.get_node( target );
    const thread target_thread = target_node->get_thread();
    kernel().connection_manager.connect(
      source, target_node, target_thread, synmodel_id );
>>>>>>> e0a071fc
  }

  i->OStack.pop( 3 );
  i->EStack.pop();
}

// Connect for gid gid weight delay syn_model
// See lib/sli/nest-init.sli for details
void
NestModule::Connect_i_i_d_d_lFunction::execute( SLIInterpreter* i ) const
{
  i->assert_stack_load( 5 );

  index source = getValue< long >( i->OStack.pick( 4 ) );
  index target = getValue< long >( i->OStack.pick( 3 ) );
  double_t weight = getValue< double_t >( i->OStack.pick( 2 ) );
  double_t delay = getValue< double_t >( i->OStack.pick( 1 ) );
  const Name synmodel_name = getValue< std::string >( i->OStack.pick( 0 ) );

  const Token synmodel =
    kernel().model_manager.get_synapsedict()->lookup( synmodel_name );
  if ( synmodel.empty() )
    throw UnknownSynapseType( synmodel_name.toString() );
  const index synmodel_id = static_cast< index >( synmodel );

  // check whether the target is on this process
  if ( kernel().node_manager.is_local_gid( target ) )
  {
<<<<<<< HEAD
    std::vector< lockPTR< WrappedThreadException > > exceptions_raised( kernel().vp_manager.get_num_threads() );
#pragma omp parallel
    {
      const int tid = kernel().vp_manager.get_thread_id();
      try
      {
        Node* const target_node = kernel().node_manager.get_node( target, tid );
        const thread target_thread = target_node->get_thread();
        kernel().connection_builder_manager.connect(
          source, target_node, target_thread, synmodel_id, delay, weight );
      }
      catch ( std::exception& err )
      {
        // We must create a new exception here, err's lifetime ends at
        // the end of the catch block.
        exceptions_raised.at( tid ) =
          lockPTR< WrappedThreadException >( new WrappedThreadException( err ) );
      }
    } // of omp parallel
    // check if any exceptions have been raised
    for ( thread tid = 0; tid < kernel().vp_manager.get_num_threads(); ++tid )
    {
      if ( exceptions_raised.at( tid ).valid() )
      {
        throw WrappedThreadException( *( exceptions_raised.at( tid ) ) );
      }
    }
=======
    Node* const target_node = kernel().node_manager.get_node( target );
    const thread target_thread = target_node->get_thread();
    kernel().connection_manager.connect(
      source, target_node, target_thread, synmodel_id, delay, weight );
>>>>>>> e0a071fc
  }

  i->OStack.pop( 5 );
  i->EStack.pop();
}

// Connect for gid gid params syn_model
// See lib/sli/nest-init.sli for details
void
NestModule::Connect_i_i_D_lFunction::execute( SLIInterpreter* i ) const
{
  i->assert_stack_load( 4 );

  index source = getValue< long >( i->OStack.pick( 3 ) );
  index target = getValue< long >( i->OStack.pick( 2 ) );
  DictionaryDatum params = getValue< DictionaryDatum >( i->OStack.pick( 1 ) );
  const Name synmodel_name = getValue< std::string >( i->OStack.pick( 0 ) );

  const Token synmodel =
    kernel().model_manager.get_synapsedict()->lookup( synmodel_name );
  if ( synmodel.empty() )
    throw UnknownSynapseType( synmodel_name.toString() );
  const index synmodel_id = static_cast< index >( synmodel );

  // check whether the target is on this process
  if ( kernel().node_manager.is_local_gid( target ) )
  {
<<<<<<< HEAD
    std::vector< lockPTR< WrappedThreadException > > exceptions_raised( kernel().vp_manager.get_num_threads() );
#pragma omp parallel
    {
      const int tid = kernel().vp_manager.get_thread_id();
      try
      {
        Node* const target_node = kernel().node_manager.get_node( target );
        const thread target_thread = target_node->get_thread();
        kernel().connection_builder_manager.connect(
          source, target_node, target_thread, synmodel_id, params );
      }
      catch ( std::exception& err )
      {
        // We must create a new exception here, err's lifetime ends at
        // the end of the catch block.
        exceptions_raised.at( tid ) =
          lockPTR< WrappedThreadException >( new WrappedThreadException( err ) );
      }
    } // of omp parallel
    // check if any exceptions have been raised
    for ( thread tid = 0; tid < kernel().vp_manager.get_num_threads(); ++tid )
    {
      if ( exceptions_raised.at( tid ).valid() )
      {
        throw WrappedThreadException( *( exceptions_raised.at( tid ) ) );
      }
    }
=======
    Node* const target_node = kernel().node_manager.get_node( target );
    const thread target_thread = target_node->get_thread();
    kernel().connection_manager.connect(
      source, target_node, target_thread, synmodel_id, params );
>>>>>>> e0a071fc
  }

  i->OStack.pop( 4 );
  i->EStack.pop();
}

// Connect for gidcollection gidcollection conn_spec syn_spec
// See lib/sli/nest-init.sli for details
void
NestModule::Connect_g_g_D_DFunction::execute( SLIInterpreter* i ) const
{
  i->assert_stack_load( 4 );

  GIDCollectionDatum sources =
    getValue< GIDCollectionDatum >( i->OStack.pick( 3 ) );
  GIDCollectionDatum targets =
    getValue< GIDCollectionDatum >( i->OStack.pick( 2 ) );
  DictionaryDatum connectivity =
    getValue< DictionaryDatum >( i->OStack.pick( 1 ) );
  DictionaryDatum synapse_params =
    getValue< DictionaryDatum >( i->OStack.pick( 0 ) );

  // dictionary access checking is handled by connect
  kernel().connection_manager.connect(
    sources, targets, connectivity, synapse_params );

  i->OStack.pop( 4 );
  i->EStack.pop();
}

/* BeginDocumentation
   Name: DataConnect_i_D_s - Connect many neurons from data.

   Synopsis:
   gid dict model  DataConnect_i_D_s -> -

   gid    - GID of the source neuron
   dict   - dictionary with connection parameters
   model  - the synapse model as string or literal

   Description:
   Connects the source neuron to targets according to the data in dict, using
   the synapse 'model'.

   Dict is a parameter dictionary that must contain the connection parameters as
   DoubleVectors.
   The parameter dictionary must contain at least the fields:
   /target <. gid_1 ... gid_n .>
   /weight <. w1_1 ... w_n .>
   /delay  <. d_1 ... d_n .>
   All of these must be DoubleVectors of the same length.

   Depending on the synapse model, the dictionary may contain other keys, again
   as DoubleVectors of the same length as /target.

   DataConnect will iterate all vectors and create the connections according to
   the parameters given.
   SeeAlso: DataConnect_a, DataConnect
   Author: Marc-Oliver Gewaltig
   FirstVersion: August 2011
   SeeAlso: Connect, DivergentConnect
*/
void
NestModule::DataConnect_i_D_sFunction::execute( SLIInterpreter* i ) const
{
  i->assert_stack_load( 3 );

  index source = getValue< long >( i->OStack.pick( 2 ) );
  DictionaryDatum params = getValue< DictionaryDatum >( i->OStack.pick( 1 ) );
  const Name synmodel_name = getValue< std::string >( i->OStack.pick( 0 ) );

  const Token synmodel =
    kernel().model_manager.get_synapsedict()->lookup( synmodel_name );
  if ( synmodel.empty() )
    throw UnknownSynapseType( synmodel_name.toString() );
  const index synmodel_id = static_cast< index >( synmodel );

  kernel().connection_manager.divergent_connect( source, params, synmodel_id );

  ALL_ENTRIES_ACCESSED(
    *params, "Connect", "The following synapse parameters are unused: " );

  i->OStack.pop( 3 );
  i->EStack.pop();
}

/* BeginDocumentation
    Name: DataConnect_a - Connect many neurons from a list of synapse status
   dictionaries.

    Synopsis:
    [dict1, dict2, ..., dict_n ]  DataConnect_a -> -

    This variant of DataConnect can be used to re-instantiate a given
   connectivity matrix.
    The argument is a list of dictionaries, each containing at least the keys
    /source
    /target
    /weight
    /delay
    /model

    Example:

    % assume a connected network

    << >> GetConnections Flatten /conns Set % Get all connections
    conns { GetStatus } Map      /syns  Set % retrieve their synapse status

    ResetKernel                             % clear everything
    % rebuild neurons
    syns DataConnect                        % restore the connecions


    Author: Marc-Oliver Gewaltig
    FirstVersion: May 2012
    SeeAlso: DataConnect_i_D_s, Connect
 */
void
NestModule::DataConnect_aFunction::execute( SLIInterpreter* i ) const
{
  i->assert_stack_load( 1 );
  ArrayDatum connectome = getValue< ArrayDatum >( i->OStack.top() );

  kernel().connection_manager.connect( connectome );
  i->OStack.pop();
  i->EStack.pop();
}

/* BeginDocumentation
   Name: DivergentConnect - Connect node to a population of nodes.

   Synopsis:
   source [targets]                              DivergentConnect -> -
   source [targets]                    /synmodel DivergentConnect -> -
   source [targets] [weights] [delays]           DivergentConnect -> -
   source [targets] [weights] [delays] /synmodel DivergentConnect -> -

   Parameters:
   source    - GID of source node
   [targets] - array of (global IDs of) potential target nodes
   [weights] - weights for the connections. List of the same size as targets or
               1.
   [delays]  - delays for the connections. List of the same size as targets or
               1.
   /synmodel - The synapse model for the connection (see Options below)

   Options:
   If not given, the synapse model is taken from the Options dictionary
   of the Connect command.

   Description:
   Connect a neuron with a set of target neurons.

   Author:
   Marc-Oliver Gewaltig
   modified Ruediger Kupper, 20.3.2003
   modified Jochen Eppler, 04.11.2005
   SeeAlso: RandomDivergentConnect, ConvergentConnect
*/

void
NestModule::DivergentConnect_i_ia_a_a_lFunction::execute(
  SLIInterpreter* i ) const
{
  i->assert_stack_load( 5 );

  long source_adr = getValue< long >( i->OStack.pick( 4 ) );
  TokenArray target_adr = getValue< TokenArray >( i->OStack.pick( 3 ) );

  TokenArray weights = getValue< TokenArray >( i->OStack.pick( 2 ) );
  TokenArray delays = getValue< TokenArray >( i->OStack.pick( 1 ) );

  const Name synmodel_name = getValue< std::string >( i->OStack.pick( 0 ) );
  const Token synmodel =
    kernel().model_manager.get_synapsedict()->lookup( synmodel_name );
  if ( synmodel.empty() )
    throw UnknownSynapseType( synmodel_name.toString() );
  const index synmodel_id = static_cast< index >( synmodel );

  kernel().connection_manager.divergent_connect(
    source_adr, target_adr, weights, delays, synmodel_id );

  i->OStack.pop( 5 );
  i->EStack.pop();
}

// Documentation can be found in lib/sli/nest-init.sli near definition
// of the trie for RandomConvergentConnect.
void
NestModule::RDivergentConnect_i_i_ia_da_da_b_b_lFunction::execute(
  SLIInterpreter* i ) const
{
  i->assert_stack_load( 8 );

  long source_adr = getValue< long >( i->OStack.pick( 7 ) );
  size_t n = getValue< long >( i->OStack.pick( 6 ) );
  TokenArray target_adr = getValue< TokenArray >( i->OStack.pick( 5 ) );
  TokenArray weights = getValue< TokenArray >( i->OStack.pick( 4 ) );
  TokenArray delays = getValue< TokenArray >( i->OStack.pick( 3 ) );
  bool allow_multapses = getValue< bool >( i->OStack.pick( 2 ) );
  bool allow_autapses = getValue< bool >( i->OStack.pick( 1 ) );

  const Name synmodel_name = getValue< std::string >( i->OStack.pick( 0 ) );
  const Token synmodel =
    kernel().model_manager.get_synapsedict()->lookup( synmodel_name );
  if ( synmodel.empty() )
    throw UnknownSynapseType( synmodel_name.toString() );
  const index synmodel_id = static_cast< index >( synmodel );

  kernel().connection_manager.random_divergent_connect( source_adr,
    target_adr,
    n,
    weights,
    delays,
    allow_multapses,
    allow_autapses,
    synmodel_id );

  i->OStack.pop( 8 );
  i->EStack.pop();
}


/* BeginDocumentation
   Name: ConvergentConnect - Connect population of nodes to a single node.

   Synopsis:
   [sources] target                    /synmodel ConvergentConnect -> -
   [sources] target                    /synmodel ConvergentConnect -> -
   [sources] target [weights] [delays] /synmodel ConvergentConnect -> -

   Parameters:
   [source]  - GID of source nodes
   target    - array of (global IDs of) potential target nodes
   [weights] - weights for the connections. List of the same size as sources or
               1.
   [delays]  - delays for the connections. List of the same size as sources or
               1.
   /synmodel - The synapse model for the connection (see Options below)

   Options:
   If not given, the synapse model is taken from the Options dictionary
   of the Connect command.

   Description:
   Connect a set of source neurons to a single neuron.

   Author:
   Ruediger Kupper, via copy-paste-and-modify from Oliver's DivergentConnect.
   Modified Ruediger Kupper, 20.03.2003
   Modified Jochen Martin Eppler, 03.03.2009
   SeeAlso: RandomConvergentConnect, DivergentConnect
*/

void
NestModule::ConvergentConnect_ia_i_a_a_lFunction::execute(
  SLIInterpreter* i ) const
{
  i->assert_stack_load( 5 );

  TokenArray source_adr = getValue< TokenArray >( i->OStack.pick( 4 ) );
  long target_adr = getValue< long >( i->OStack.pick( 3 ) );

  TokenArray weights = getValue< TokenArray >( i->OStack.pick( 2 ) );
  TokenArray delays = getValue< TokenArray >( i->OStack.pick( 1 ) );

  const Name synmodel_name = getValue< std::string >( i->OStack.pick( 0 ) );
  const Token synmodel =
    kernel().model_manager.get_synapsedict()->lookup( synmodel_name );
  if ( synmodel.empty() )
    throw UnknownSynapseType( synmodel_name.toString() );
  const index synmodel_id = static_cast< index >( synmodel );

  kernel().connection_manager.convergent_connect(
    source_adr, target_adr, weights, delays, synmodel_id );

  i->OStack.pop( 5 );
  i->EStack.pop();
}


// Documentation can be found in lib/sli/nest-init.sli near definition
// of the trie for RandomConvergentConnect.
void
NestModule::RConvergentConnect_ia_i_i_da_da_b_b_lFunction::execute(
  SLIInterpreter* i ) const
{
  i->assert_stack_load( 8 );

  TokenArray source_adr = getValue< TokenArray >( i->OStack.pick( 7 ) );
  long target_adr = getValue< long >( i->OStack.pick( 6 ) );
  size_t n = getValue< long >( i->OStack.pick( 5 ) );
  TokenArray weights = getValue< TokenArray >( i->OStack.pick( 4 ) );
  TokenArray delays = getValue< TokenArray >( i->OStack.pick( 3 ) );
  bool allow_multapses = getValue< bool >( i->OStack.pick( 2 ) );
  bool allow_autapses = getValue< bool >( i->OStack.pick( 1 ) );

  const Name synmodel_name = getValue< std::string >( i->OStack.pick( 0 ) );
  const Token synmodel =
    kernel().model_manager.get_synapsedict()->lookup( synmodel_name );
  if ( synmodel.empty() )
    throw UnknownSynapseType( synmodel_name.toString() );
  const index synmodel_id = static_cast< index >( synmodel );

  kernel().connection_manager.random_convergent_connect( source_adr,
    target_adr,
    n,
    weights,
    delays,
    allow_multapses,
    allow_autapses,
    synmodel_id );

  i->OStack.pop( 8 );
  i->EStack.pop();
}

// Documentation can be found in lib/sli/nest-init.sli near definition
// of the trie for RandomConvergentConnect.
void
NestModule::RConvergentConnect_ia_ia_ia_daa_daa_b_b_lFunction::execute(
  SLIInterpreter* i ) const
{
  i->assert_stack_load( 8 );

  TokenArray source_adr = getValue< TokenArray >( i->OStack.pick( 7 ) );
  TokenArray target_adr = getValue< TokenArray >( i->OStack.pick( 6 ) );
  TokenArray n = getValue< TokenArray >( i->OStack.pick( 5 ) );
  TokenArray weights = getValue< TokenArray >( i->OStack.pick( 4 ) );
  TokenArray delays = getValue< TokenArray >( i->OStack.pick( 3 ) );
  bool allow_multapses = getValue< bool >( i->OStack.pick( 2 ) );
  bool allow_autapses = getValue< bool >( i->OStack.pick( 1 ) );

  const Name synmodel_name = getValue< std::string >( i->OStack.pick( 0 ) );
  const Token synmodel =
    kernel().model_manager.get_synapsedict()->lookup( synmodel_name );
  if ( synmodel.empty() )
    throw UnknownSynapseType( synmodel_name.toString() );
  const index synmodel_id = static_cast< index >( synmodel );

  kernel().connection_manager.random_convergent_connect( source_adr,
    target_adr,
    n,
    weights,
    delays,
    allow_multapses,
    allow_autapses,
    synmodel_id );

  i->OStack.pop( 8 );
  i->EStack.pop();
}


/* BeginDocumentation
   Name: MemoryInfo - Report current memory usage.
   Description:
   MemoryInfo reports the current utilization of the memory manager for all
   models, which are used at least once. The output is sorted ascending
   according according to the name of the model is written to stdout. The unit
   of the data is byte. Note that MemoryInfo only gives you information about
   the memory requirements of the static model data inside of NEST. It does not
   tell anything about the memory situation on your computer.
   Synopsis:
   MemoryInfo -> -
   Availability: NEST
   Author: Jochen Martin Eppler
*/
void
NestModule::MemoryInfoFunction::execute( SLIInterpreter* i ) const
{
  kernel().model_manager.memory_info();
  i->EStack.pop();
}

/* BeginDocumentation
   Name: PrintNetwork - Print network tree in readable form.
   Synopsis:
   gid depth  PrintNetwork -> -
   Parameters:
   gid        - Global ID of the subnet to start tree printout.
   depth      - Integer, specifies down to which level the network is printed.
   Description:
   This function prints the network structure in a concise tree-like format
   according to the following rules:
   - Each Node is shown on a separate line, showing its model name followed
   by its in global id in brackets.

   +-[0] Subnet Dim=[1]
   |
   +- iaf_neuron [1]

   - Consecutive Nodes of the same model are summarised in a list.
   The list shows the model name, the global id of the first node in the
   sequence, then the number of consecutive nodes, then the global id of
   the last node in the sequence.

   +-[0] Subnet Dim=[1]
   |
   +- iaf_neuron [1]..(2)..[2]

   - If a node is a subnet, its global id is printed first, followed by the
   model name or its label (if it is defined). Next, the dimension is shown.
   If the current recursion level is less than the specified depth, the printout
   descends to the children of the subnet.
   After the header, a new line is printed, followed by the list of children
   at the next indentation level.
   After the last child, a new line is printed and the printout of the parent
   subnet is continued.

   Example:
   SLI ] /iaf_neuron Create
   SLI [1] /iaf_cond_alpha 10 Create
   SLI [2] /dc_generator [2 5 6] LayoutNetwork
   SLI [3] [0] 1 PrintNetwork
   +-[0] Subnet Dim=[12]
      |
      +- iaf_neuron [1]
      +- lifb_cond_neuron [2]..(10)..[11]
      +-[12] Subnet Dim=[2 5 6]
   SLI [3] [0] 2 PrintNetwork
   +-[0] Subnet Dim=[12]
      |
      +- iaf_neuron [1]
      +- lifb_cond_neuron [2]..(10)..[11]
      +-[12] Subnet Dim=[2 5 6]
          |
          +-[13] Subnet Dim=[5 6]
          +-[49] Subnet Dim=[5 6]
   SLI [3] [0] 3 PrintNetwork
   +-[0] Subnet Dim=[12]
      |
      +- iaf_neuron [1]
      +- lifb_cond_neuron [2]..(10)..[11]
      +-[12] Subnet Dim=[2 5 6]
          |
          +-[13] Subnet Dim=[5 6]
          |   |
          |   +-[14] Subnet Dim=[6]
          |   +-[21] Subnet Dim=[6]
          |   +-[28] Subnet Dim=[6]
          |   +-[35] Subnet Dim=[6]
          |   +-[42] Subnet Dim=[6]
          +-[49] Subnet Dim=[5 6]
              |
              +-[50] Subnet Dim=[6]
              +-[57] Subnet Dim=[6]
              +-[64] Subnet Dim=[6]
              +-[71] Subnet Dim=[6]
              +-[78] Subnet Dim=[6]
   SLI [3] [0] 4 PrintNetwork
   +-[0] Subnet Dim=[12]
      |
      +- iaf_neuron [1]
      +- lifb_cond_neuron [2]..(10)..[11]
      +-[12] Subnet Dim=[2 5 6]
          |
          +-[13] Subnet Dim=[5 6]
          |   |
          |   +-[14] Subnet Dim=[6]
          |   |   |
          |   |   +- dc_generator [15]..(6)..[20]
          |   |
          |   +-[21] Subnet Dim=[6]
          |   |   |
          |   |   +- dc_generator [22]..(6)..[27]
          |   |
          |   +-[28] Subnet Dim=[6]
          |   |   |
          |   |   +- dc_generator [29]..(6)..[34]
          |   |
          |   +-[35] Subnet Dim=[6]
          |   |   |
          |   |   +- dc_generator [36]..(6)..[41]
          |   |
          |   +-[42] Subnet Dim=[6]
          |       |
          |       +- dc_generator [43]..(6)..[48]
          |
          +-[49] Subnet Dim=[5 6]
              |
              +-[50] Subnet Dim=[6]
              |   |
              |   +- dc_generator [51]..(6)..[56]
              |
              +-[57] Subnet Dim=[6]
              |   |
              |   +- dc_generator [58]..(6)..[63]
              |
              +-[64] Subnet Dim=[6]
              |   |
              |   +- dc_generator [65]..(6)..[70]
              |
              +-[71] Subnet Dim=[6]
              |   |
              |   +- dc_generator [72]..(6)..[77]
              |
              +-[78] Subnet Dim=[6]
                  |
                  +- dc_generator [79]..(6)..[84]


   Availability: NEST
   Author: Marc-Oliver Gewaltig, Jochen Martin Eppler
*/
void
NestModule::PrintNetworkFunction::execute( SLIInterpreter* i ) const
{
  i->assert_stack_load( 2 );

  long gid = getValue< long >( i->OStack.pick( 1 ) );
  long depth = getValue< long >( i->OStack.pick( 0 ) );

  print_network( gid, depth - 1 );

  i->OStack.pop( 2 );
  i->EStack.pop();
}

/* BeginDocumentation
   Name: Rank - Return the MPI rank of the process.
   Synopsis: Rank -> int
   Description:
   Returns the rank of the MPI process (MPI_Comm_rank) executing the
   command. This function is mainly meant for logging and debugging
   purposes. It is highly discouraged to use this function to write
   rank-dependent code in a simulation script as this can break NEST
   in funny ways, of which dead-locks are the nicest.
   Availability: NEST 2.0
   Author: Jochen Martin Eppler
   FirstVersion: January 2006
   SeeAlso: NumProcesses, SyncProcesses, ProcessorName
*/
void
NestModule::RankFunction::execute( SLIInterpreter* i ) const
{
  i->OStack.push( kernel().mpi_manager.get_rank() );
  i->EStack.pop();
}

/* BeginDocumentation
   Name: NumProcesses - Return the number of MPI processes.
   Synopsis: NumProcesses -> int
   Description:
   Returns the number of MPI processes (MPI_Comm_size). This
   function is mainly meant for logging and debugging purposes.
   Availability: NEST 2.0
   Author: Jochen Martin Eppler
   FirstVersion: January 2006
   SeeAlso: Rank, SyncProcesses, ProcessorName
*/
void
NestModule::NumProcessesFunction::execute( SLIInterpreter* i ) const
{
  i->OStack.push( kernel().mpi_manager.get_num_processes() );
  i->EStack.pop();
}

/* BeginDocumentation
   Name: SetFakeNumProcesses - Set a fake number of MPI processes.
   Synopsis: n_procs SetFakeNumProcesses -> -
   Description:
   Sets the number of MPI processes to n_procs. Used for benchmarking purposes
   of memory consumption only.
   Please note:
   - Simulation of the network will not be possible after setting fake
     processes.
   - It is not possible to use this function when running a script on multiple
     actual MPI processes.
   - The setting of the fake number of processes has to happen before the kernel
     reset and before the setting of the local number of threads.
     After calling SetFakeNumProcesses, it is obligatory to call either
     ResetKernel or SetStatus on the Kernel for the setting of the fake
     number of processes to come into effect.

   A typical use case would be to test if a neuronal network fits on a machine
   of given size without using the actual resources.

   Example:
             %%% Set fake number of processes
             100 SetFakeNumProcesses
             ResetNetwork

             %%% Build network
             /iaf_neuron 100 Create
             [1 100] Range /n Set

             << /source n /target n >> Connect

             %%% Measure memory consumption
             memory_thisjob ==

       Execute this script with
             mpirun -np 1 nest example.sli



   Availability: NEST 2.2
   Author: Susanne Kunkel
   FirstVersion: July 2011
   SeeAlso: NumProcesses
*/
void
NestModule::SetFakeNumProcesses_iFunction::execute( SLIInterpreter* i ) const
{
  i->assert_stack_load( 1 );
  long n_procs = getValue< long >( i->OStack.pick( 0 ) );

  enable_dryrun_mode( n_procs );

  i->OStack.pop( 1 );
  i->EStack.pop();
}

/* BeginDocumentation
   Name: SetNumRecProcesses - Set the number of MPI processes dedicated to
   recording spikes.
   Synopsis: n_procs SetNumRecProcesses -> -
   Description:
   Sets the number of recording MPI processes to n_procs. Usually,
   spike detectors are distributed over all processes and record
   from local neurons only. If a number of processes is dedicated to
   spike detection, each spike detector is hosted on one of these
   processes and records globally from all simulating processes.
   Availability: NEST 2.4
   Authors: Susanne Kunkel, Maximilian Schmidt
   FirstVersion: April 2014
   SeeAlso: NumProcesses
*/
void
NestModule::SetNumRecProcesses_iFunction::execute( SLIInterpreter* i ) const
{
  i->assert_stack_load( 1 );
  long n_rec_procs = getValue< long >( i->OStack.pick( 0 ) );

  set_num_rec_processes( n_rec_procs );

  i->OStack.pop( 1 );
  i->EStack.pop();
}


/* BeginDocumentation
   Name: SyncProcesses - Synchronize all MPI processes.
   Synopsis: SyncProcesses -> -
   Availability: NEST 2.0
   Author: Alexander Hanuschkin
   FirstVersion: April 2009
   Description:
   This function allows to synchronize all MPI processes at any
   point in a simulation script. Internally, the function uses
   MPI_Barrier(). Note that during simulation the processes are
   automatically synchronized without the need for user interaction.
   SeeAlso: Rank, NumProcesses, ProcessorName
*/
void
NestModule::SyncProcessesFunction::execute( SLIInterpreter* i ) const
{
  kernel().mpi_manager.synchronize();
  i->EStack.pop();
}

/* BeginDocumentation
   Name: TimeCommunication - returns average time taken for MPI_Allgather over n
   calls with m bytes
   Synopsis:
   n m TimeCommunication -> time
   Availability: NEST 2.0
   Author: Abigail Morrison
   FirstVersion: August 2009
   Description:
   The function allows a user to test how much time a call the Allgather costs
*/
void
NestModule::TimeCommunication_i_i_bFunction::execute( SLIInterpreter* i ) const
{
  i->assert_stack_load( 3 );
  long samples = getValue< long >( i->OStack.pick( 2 ) );
  long num_bytes = getValue< long >( i->OStack.pick( 1 ) );
  bool offgrid = getValue< bool >( i->OStack.pick( 0 ) );

  double_t time = 0.0;
  if ( offgrid )
    time = kernel().mpi_manager.time_communicate_offgrid( num_bytes, samples );
  else
    time = kernel().mpi_manager.time_communicate( num_bytes, samples );

  i->OStack.pop( 3 );
  i->OStack.push( time );
  i->EStack.pop();
}
/* BeginDocumentation
   Name: TimeCommunicationv - returns average time taken for MPI_Allgatherv over
   n calls with m
   bytes
   Synopsis:
   n m TimeCommunication -> time
   Availability: NEST 2.0
   Author:
   FirstVersion: August 2012
   Description:
   The function allows a user to test how much time a call the Allgatherv costs
   Does not work for offgrid!!!
*/
void
NestModule::TimeCommunicationv_i_iFunction::execute( SLIInterpreter* i ) const
{
  i->assert_stack_load( 2 );
  long samples = getValue< long >( i->OStack.pick( 1 ) );
  long num_bytes = getValue< long >( i->OStack.pick( 0 ) );


  double_t time = 0.0;

  time = kernel().mpi_manager.time_communicatev( num_bytes, samples );

  i->OStack.pop( 2 );
  i->OStack.push( time );
  i->EStack.pop();
}

/* BeginDocumentation
   Name: TimeCommunicationAlltoall - returns average time taken for MPI_Alltoall
   over n calls with m
   bytes
   Synopsis:
   n m TimeCommunicationAlltoall -> time
   Availability: 10kproject (>r11254)
   Author: Jakob Jordan
   FirstVersion: June 2014
   Description:
   The function allows a user to test how much time a call to MPI_Alltoall costs
   SeeAlso: TimeCommunication
 */
void
NestModule::TimeCommunicationAlltoall_i_iFunction::execute(
  SLIInterpreter* i ) const
{
  i->assert_stack_load( 2 );
  long samples = getValue< long >( i->OStack.pick( 1 ) );
  long num_bytes = getValue< long >( i->OStack.pick( 0 ) );


  double_t time = 0.0;

  time = kernel().mpi_manager.time_communicate_alltoall( num_bytes, samples );

  i->OStack.pop( 2 );
  i->OStack.push( time );
  i->EStack.pop();
}

/* BeginDocumentation
   Name: TimeCommunicationAlltoallv - returns average time taken for
   MPI_Alltoallv over n calls with
   m bytes
   Synopsis:
   n m TimeCommunicationAlltoallv -> time
   Availability: 10kproject (>r11300)
   Author: Jakob Jordan
   FirstVersion: July 2014
   Description:
   The function allows a user to test how much time a call to MPI_Alltoallv
   costs
   SeeAlso: TimeCommunication
 */
void
NestModule::TimeCommunicationAlltoallv_i_iFunction::execute(
  SLIInterpreter* i ) const
{
  i->assert_stack_load( 2 );
  long samples = getValue< long >( i->OStack.pick( 1 ) );
  long num_bytes = getValue< long >( i->OStack.pick( 0 ) );


  double_t time = 0.0;

  time = kernel().mpi_manager.time_communicate_alltoallv( num_bytes, samples );

  i->OStack.pop( 2 );
  i->OStack.push( time );
  i->EStack.pop();
}

/* BeginDocumentation
   Name: ProcessorName - Returns a unique specifier for the actual node.
   Synopsis: ProcessorName -> string
   Availability: NEST 2.0
   Author: Alexander Hanuschkin
   FirstVersion: April 2009
   Description:
   This function returns the name of the processor it was called
   on (MPI_Get_processor_name). See MPI documentation for more details. If NEST
   is not compiled with MPI support, this function returns the hostname of
   the machine as returned by the POSIX function gethostname().
   Examples:
   (I'm process ) =only Rank 1 add =only ( of ) =only NumProcesses =only ( on
   machine ) =only
   ProcessorName =
   SeeAlso: Rank, NumProcesses, SyncProcesses
*/
void
NestModule::ProcessorNameFunction::execute( SLIInterpreter* i ) const
{
  i->OStack.push( kernel().mpi_manager.get_processor_name() );
  i->EStack.pop();
}

#ifdef HAVE_MPI
/* BeginDocumentation
   Name: abort - Abort all NEST processes gracefully.
   Paramteres:
   exitcode - The exitcode to quit with
   Description:
   This function can be run by the user to end all NEST processes as
   gracefully as possible. If NEST is compiled without MPI support,
   this will just call quit_i. If compiled with MPI support, it will
   call MPI_Abort, which will kill all processes of the application
   and thus prevents deadlocks. The exitcode is userabort in both
   cases (see statusdict/exitcodes).
   Availability: NEST 2.0
   Author: Jochen Martin Eppler
   FirstVersion: October 2012
   SeeAlso: quit, Rank, SyncProcesses, ProcessorName
*/
void
NestModule::MPIAbort_iFunction::execute( SLIInterpreter* i ) const
{
  i->assert_stack_load( 1 );
  long exitcode = getValue< long >( i->OStack.pick( 0 ) );
  kernel().mpi_manager.mpi_abort( exitcode );
  i->EStack.pop();
}
#endif

/* BeginDocumentation
   Name: GetVpRNG - return random number generator associated to virtual process
   of node
   Synopsis:
   gid GetVpRNG -> rngtype
   Parameters:
   gid  - global id of the node
   Description:
   This function is helpful in the implementation of parallelized wiring
   routines that create idential random structures independent of the
   number of machines and threads participating in the simulation. The
   function is used in SLI libraries, e.g. in the implementation of
   RandomConvergentConnect. There is probably no need to directly use
   GetVpRNG in scripts describing a particular simulation.

   In NEST each node (e.g. neuron) is assigned to a virtual process and
   each virtual process maintains its own random number generator. In a
   simulation run the virtual processes are equally distributed over the
   participating machines and threads as speciefied by the user. In NEST
   2.0 virtual processes are identified with threads.  Thus, with the
   option /total_num_virtual_procs of [0] set to n, there are in total
   always n threads (virtual processes) independent of the number of
   participating machines.  The concept of virtual processes is described
   in detail in [1].

   Identical results are achieved independent of the number of machines
   and threads participating in a simulation if all operations modifying
   a neuron and its incoming synapses use the random number generator of
   the virtual process the neuron is assigned to.

   An ArgumentTypeError is raised if GetVpRNG is called for a
   non-local gid.

   Examples:
   In the implementation of RandomConvergentConnect the Connect
   operations are only carried out on the machine the target neuron lives
   on. Whether the neuron is located on a specific machine is tested
   using the /local property of the neuron.  The random selection of
   source neurons is made using the random number generator of the thread
   the target neuron is assigned to.

   References:
   [1] Morrison A, Mehring C, Geisel T, Aertsen A, and Diesmann M (2005)
       Advancing the boundaries of high connectivity network simulation
       with distributed computing. Neural Computation 17(8):1776-1801
       The article is available at www.nest-simulator.org

   Author: Tobias Potjans, Moritz Helias, Diesmann
   SeeAlso: GetGlobalRNG, RandomConvergentConnect
*/
void
NestModule::GetVpRngFunction::execute( SLIInterpreter* i ) const
{
  i->assert_stack_load( 1 );

  index target = getValue< long >( i->OStack.pick( 0 ) );

  librandom::RngPtr rng = get_vp_rng_of_gid( target );

  Token rt( new librandom::RngDatum( rng ) );
  i->OStack.pop( 1 );
  i->OStack.push_move( rt );

  i->EStack.pop();
}

/* BeginDocumentation
   Name: GetGlobalRNG - return global random number generator
   Synopsis:
   GetGlobalRNG -> rngtype
   Description:
   This function returns the global random number generator which
   can be used in situations where the same sequence of random
   numbers is needed in all MPI processes. The user must EXERT
   EXTREME CARE to ensure that all MPI processes use exactly
   the same random numbers while executing a script. NEST performs
   only a simple test upon each call to Simulate to check if the
   global RNGs on all MPI processes are still in sync.

   Examples:
   The RandomDivergentConnect function makes use of numbers
   from the global RNG.

   References:
   [1] Morrison A, Mehring C, Geisel T, Aertsen A, and Diesmann M (2005)
       Advancing the boundaries of high connectivity network simulation
       with distributed computing. Neural Computation 17(8):1776-1801
       The article is available at www.nest-simulator.org

   Author: Tobias Potjans, Moritz Helias, Diesmann
   SeeAlso: GetVpRNG, RandomDivergentConnect
*/
void
NestModule::GetGlobalRngFunction::execute( SLIInterpreter* i ) const
{
  librandom::RngPtr rng = get_global_rng();

  Token rt( new librandom::RngDatum( rng ) );
  i->OStack.push_move( rt );

  i->EStack.pop();
}

void
NestModule::Cvdict_CFunction::execute( SLIInterpreter* i ) const
{
  i->assert_stack_load( 1 );

  ConnectionDatum conn = getValue< ConnectionDatum >( i->OStack.pick( 0 ) );
  DictionaryDatum dict = conn.get_dict();

  i->OStack.pop();
  i->OStack.push( dict );
  i->EStack.pop();
}

void
NestModule::Cvgidcollection_i_iFunction::execute( SLIInterpreter* i ) const
{
  i->assert_stack_load( 2 );

  const long_t first = getValue< long_t >( i->OStack.pick( 1 ) );
  const long_t last = getValue< long_t >( i->OStack.pick( 0 ) );
  GIDCollectionDatum gidcoll = GIDCollection( first, last );

  i->OStack.pop( 2 );
  i->OStack.push( gidcoll );
  i->EStack.pop();
}

void
NestModule::Cvgidcollection_iaFunction::execute( SLIInterpreter* i ) const
{
  i->assert_stack_load( 1 );

  TokenArray gids = getValue< TokenArray >( i->OStack.pick( 0 ) );
  GIDCollectionDatum gidcoll = GIDCollection( gids );

  i->OStack.pop();
  i->OStack.push( gidcoll );
  i->EStack.pop();
}

void
NestModule::Cvgidcollection_ivFunction::execute( SLIInterpreter* i ) const
{
  i->assert_stack_load( 1 );

  IntVectorDatum gids = getValue< IntVectorDatum >( i->OStack.pick( 0 ) );
  GIDCollectionDatum gidcoll = GIDCollection( gids );

  i->OStack.pop();
  i->OStack.push( gidcoll );
  i->EStack.pop();
}

void
NestModule::Size_gFunction::execute( SLIInterpreter* i ) const
{
  i->assert_stack_load( 1 );
  GIDCollectionDatum gidcoll =
    getValue< GIDCollectionDatum >( i->OStack.pick( 0 ) );

  i->OStack.pop();
  i->OStack.push( gidcoll.size() );
  i->EStack.pop();
}

#ifdef HAVE_MUSIC
/* BeginDocumentation
   Name: SetAcceptableLatency - set the acceptable latency of a MUSIC input port

   Synopsis:
   (spikes_in) 0.5 SetAcceptableLatency -> -

   Parameters:
   port_name - the name of the MUSIC input port
   latency   - the acceptable latency (ms) to set for the port

   Author: Jochen Martin Eppler
   FirstVersion: April 2009
   Availability: Only when compiled with MUSIC
   SeeAlso: music_event_in_proxy
*/
void
NestModule::SetAcceptableLatencyFunction::execute( SLIInterpreter* i ) const
{
  i->assert_stack_load( 2 );

  std::string port_name = getValue< std::string >( i->OStack.pick( 1 ) );
  double latency = getValue< double >( i->OStack.pick( 0 ) );

  kernel().music_manager.set_music_in_port_acceptable_latency(
    port_name, latency );

  i->OStack.pop( 2 );
  i->EStack.pop();
}

void
NestModule::SetMaxBufferedFunction::execute( SLIInterpreter* i ) const
{
  i->assert_stack_load( 2 );

  std::string port_name = getValue< std::string >( i->OStack.pick( 1 ) );
  int maxBuffered = getValue< long >( i->OStack.pick( 0 ) );

  kernel().music_manager.set_music_in_port_max_buffered(
    port_name, maxBuffered );

  i->OStack.pop( 2 );
  i->EStack.pop();
}
#endif

/* BeginDocumentation
   Name: EnableStructuralPlasticity - Enable structural plasticity functionality
   in the network.

   Synopsis:
   Allows the user to treat the nodes as neurons with synaptic elements,
   allowing new synapses to be created and existing synapses to be deleted
   during the simulation according to a set of growth and homeostatic rules.

   Parameters:
   structural_plasticity_dictionary - is a dictionary which states the settings
   for the structural plasticity functionality

   Author: Mikael Naveau, Sandra Diaz
   FirstVersion: December 2014
*/
void
NestModule::SetStructuralPlasticityStatus_DFunction::execute(
  SLIInterpreter* i ) const
{
  i->assert_stack_load( 1 );
  DictionaryDatum structural_plasticity_dictionary =
    getValue< DictionaryDatum >( i->OStack.pick( 0 ) );

  kernel().sp_manager.set_status( structural_plasticity_dictionary );

  i->OStack.pop( 1 );
  i->EStack.pop();
}

void
NestModule::GetStructuralPlasticityStatus_DFunction::execute(
  SLIInterpreter* i ) const
{
  i->assert_stack_load( 1 );

  DictionaryDatum current_status =
    getValue< DictionaryDatum >( i->OStack.pick( 0 ) );
  kernel().sp_manager.get_status( current_status );

  i->OStack.pop( 1 );
  i->OStack.push( current_status );
  i->EStack.pop();
}

/**
 * Enable Structural Plasticity within the simulation. This means, allowing
 * dynamic rewiring of the network based on mean electrical activity.
 * @param i
 */
void
NestModule::EnableStructuralPlasticity_Function::execute(
  SLIInterpreter* i ) const
{
  kernel().sp_manager.enable_structural_plasticity();

  i->EStack.pop();
}
/**
 * Disable Structural Plasticity in the network.
 * @param i
 */
void
NestModule::DisableStructuralPlasticity_Function::execute(
  SLIInterpreter* i ) const
{
  kernel().sp_manager.disable_structural_plasticity();

  i->EStack.pop();
}

void
NestModule::init( SLIInterpreter* i )
{
  ConnectionType.settypename( "connectiontype" );
  ConnectionType.setdefaultaction( SLIInterpreter::datatypefunction );

  GIDCollectionType.settypename( "gidcollectiontype" );
  GIDCollectionType.setdefaultaction( SLIInterpreter::datatypefunction );

  // register interface functions with interpreter
  i->createcommand( "ChangeSubnet", &changesubnet_ifunction );
  i->createcommand( "CurrentSubnet", &currentsubnetfunction );
  i->createcommand( "GetNodes_i_D_b_b", &getnodes_i_D_b_bfunction );
  i->createcommand( "GetLeaves_i_D_b", &getleaves_i_D_bfunction );
  i->createcommand( "GetChildren_i_D_b", &getchildren_i_D_bfunction );

  i->createcommand( "RestoreNodes_a", &restorenodes_afunction );

  i->createcommand( "SetStatus_id", &setstatus_idfunction );
  i->createcommand( "SetStatus_CD", &setstatus_CDfunction );
  i->createcommand( "SetStatus_aa", &setstatus_aafunction );

  i->createcommand( "GetStatus_i", &getstatus_ifunction );
  i->createcommand( "GetStatus_C", &getstatus_Cfunction );
  i->createcommand( "GetStatus_a", &getstatus_afunction );

  i->createcommand( "GetConnections_D", &getconnections_Dfunction );
  i->createcommand( "cva_C", &cva_cfunction );

  i->createcommand( "Simulate_d", &simulatefunction );

  i->createcommand( "CopyModel_l_l_D", &copymodel_l_l_Dfunction );
  i->createcommand( "SetDefaults_l_D", &setdefaults_l_Dfunction );
  i->createcommand( "GetDefaults_l", &getdefaults_lfunction );

  i->createcommand( "Create_l_i", &create_l_ifunction );

  i->createcommand( "Connect_i_i_l", &connect_i_i_lfunction );
  i->createcommand( "Connect_i_i_d_d_l", &connect_i_i_d_d_lfunction );
  i->createcommand( "Connect_i_i_D_l", &connect_i_i_D_lfunction );

  i->createcommand( "Connect_g_g_D_D", &connect_g_g_D_Dfunction );

  i->createcommand( "DataConnect_i_D_s", &dataconnect_i_D_sfunction );
  i->createcommand( "DataConnect_a", &dataconnect_afunction );

  i->createcommand(
    "DivergentConnect_i_ia_a_a_l", &divergentconnect_i_ia_a_a_lfunction );
  i->createcommand( "RandomDivergentConnect_i_i_ia_da_da_b_b_l",
    &rdivergentconnect_i_i_ia_da_da_b_b_lfunction );

  i->createcommand(
    "ConvergentConnect_ia_i_a_a_l", &convergentconnect_ia_i_a_a_lfunction );
  i->createcommand( "RandomConvergentConnect_ia_i_i_da_da_b_b_l",
    &rconvergentconnect_ia_i_i_da_da_b_b_lfunction );
  i->createcommand( "RandomConvergentConnect_ia_ia_ia_daa_daa_b_b_l",
    &rconvergentconnect_ia_ia_ia_daa_daa_b_b_lfunction );

  i->createcommand( "ResetNetwork", &resetnetworkfunction );
  i->createcommand( "ResetKernel", &resetkernelfunction );

  i->createcommand( "MemoryInfo", &memoryinfofunction );

  i->createcommand( "PrintNetwork", &printnetworkfunction );

  i->createcommand( "Rank", &rankfunction );
  i->createcommand( "NumProcesses", &numprocessesfunction );
  i->createcommand( "SetFakeNumProcesses", &setfakenumprocesses_ifunction );
  i->createcommand( "SetNumRecProcesses", &setnumrecprocesses_ifunction );
  i->createcommand( "SyncProcesses", &syncprocessesfunction );
  i->createcommand(
    "TimeCommunication_i_i_b", &timecommunication_i_i_bfunction );
  i->createcommand( "TimeCommunicationv_i_i", &timecommunicationv_i_ifunction );
  i->createcommand(
    "TimeCommunicationAlltoall_i_i", &timecommunicationalltoall_i_ifunction );
  i->createcommand(
    "TimeCommunicationAlltoallv_i_i", &timecommunicationalltoallv_i_ifunction );
  i->createcommand( "ProcessorName", &processornamefunction );
#ifdef HAVE_MPI
  i->createcommand( "MPI_Abort", &mpiabort_ifunction );
#endif

  i->createcommand( "GetVpRNG", &getvprngfunction );
  i->createcommand( "GetGlobalRNG", &getglobalrngfunction );

  i->createcommand( "cvdict_C", &cvdict_Cfunction );

  i->createcommand( "cvgidcollection_i_i", &cvgidcollection_i_ifunction );
  i->createcommand( "cvgidcollection_ia", &cvgidcollection_iafunction );
  i->createcommand( "cvgidcollection_iv", &cvgidcollection_ivfunction );
  i->createcommand( "size_g", &size_gfunction );

#ifdef HAVE_MUSIC
  i->createcommand( "SetAcceptableLatency", &setacceptablelatency_l_dfunction );
  i->createcommand( "SetMaxBuffered", &setmaxbuffered_l_ifunction );
#endif
  i->createcommand(
    "EnableStructuralPlasticity", &enablestructuralplasticity_function );
  i->createcommand(
    "DisableStructuralPlasticity", &disablestructuralplasticity_function );
  i->createcommand(
    "SetStructuralPlasticityStatus", &setstructuralplasticitystatus_Dfunction );
  i->createcommand(
    "GetStructuralPlasticityStatus", &getstructuralplasticitystatus_function );
  i->createcommand( "Disconnect", &disconnect_i_i_lfunction );
  i->createcommand( "Disconnect_g_g_D_D", &disconnect_g_g_D_Dfunction );
  // Add connection rules
  kernel().connection_manager.register_conn_builder< OneToOneBuilder >(
    "one_to_one" );
  kernel().connection_manager.register_conn_builder< AllToAllBuilder >(
    "all_to_all" );
  kernel().connection_manager.register_conn_builder< FixedInDegreeBuilder >(
    "fixed_indegree" );
  kernel().connection_manager.register_conn_builder< FixedOutDegreeBuilder >(
    "fixed_outdegree" );
  kernel().connection_manager.register_conn_builder< BernoulliBuilder >(
    "pairwise_bernoulli" );
  kernel().connection_manager.register_conn_builder< FixedTotalNumberBuilder >(
    "fixed_total_number" );

  // Add MSP growth curves
  kernel().sp_manager.register_growth_curve< GrowthCurveGaussian >(
    "gaussian" );
  kernel().sp_manager.register_growth_curve< GrowthCurveLinear >( "linear" );

  Token statusd = i->baselookup( Name( "statusdict" ) );
  DictionaryDatum dd = getValue< DictionaryDatum >( statusd );
  dd->insert( Name( "kernelname" ), new StringDatum( "NEST" ) );
  dd->insert(
    Name( "is_mpi" ), new BoolDatum( kernel().mpi_manager.is_mpi_used() ) );
}

} // namespace nest<|MERGE_RESOLUTION|>--- conflicted
+++ resolved
@@ -247,20 +247,12 @@
     {
       ConnectionDatum con_id = getValue< ConnectionDatum >( conn_a[ con ] );
       dict->clear_access_flags();
-<<<<<<< HEAD
-      kernel().connection_builder_manager.set_synapse_status(
+      kernel().connection_manager.set_synapse_status(
         con_id.get_source_gid(),
         con_id.get_target_gid(),
         con_id.get_target_thread(),
         con_id.get_synapse_model_id(),
         con_id.get_port(),
-=======
-      kernel().connection_manager.set_synapse_status(
-        con_id.get_source_gid(),       // source_gid
-        con_id.get_synapse_model_id(), // synapse_id
-        con_id.get_port(),             // port
-        con_id.get_target_thread(),    // target thread
->>>>>>> e0a071fc
         dict );
 
       ALL_ENTRIES_ACCESSED( *dict, "SetStatus", "Unread dictionary entries: " );
@@ -274,20 +266,12 @@
       DictionaryDatum dict = getValue< DictionaryDatum >( dict_a[ con ] );
       ConnectionDatum con_id = getValue< ConnectionDatum >( conn_a[ con ] );
       dict->clear_access_flags();
-<<<<<<< HEAD
-      kernel().connection_builder_manager.set_synapse_status(
+      kernel().connection_manager.set_synapse_status(
         con_id.get_source_gid(),
         con_id.get_target_gid(),
         con_id.get_target_thread(),
         con_id.get_synapse_model_id(),
         con_id.get_port(),
-=======
-      kernel().connection_manager.set_synapse_status(
-        con_id.get_source_gid(),       // source_gid
-        con_id.get_synapse_model_id(), // synapse_id
-        con_id.get_port(),             // port
-        con_id.get_target_thread(),    // target thread
->>>>>>> e0a071fc
         dict );
 
       ALL_ENTRIES_ACCESSED( *dict, "SetStatus", "Unread dictionary entries: " );
@@ -372,19 +356,12 @@
 
   ConnectionDatum conn = getValue< ConnectionDatum >( i->OStack.pick( 0 ) );
 
-<<<<<<< HEAD
-  DictionaryDatum result_dict = kernel().connection_builder_manager.get_synapse_status(
-    conn.get_source_gid(), conn.get_target_gid(), conn.get_target_thread(), conn.get_synapse_model_id(), conn.get_port() );
-=======
-  long gid = conn.get_source_gid();
-  kernel().node_manager.get_node( gid ); // Just to check if the node exists
-
-  DictionaryDatum result_dict =
-    kernel().connection_manager.get_synapse_status( gid,
-      conn.get_synapse_model_id(),
-      conn.get_port(),
-      conn.get_target_thread() );
->>>>>>> e0a071fc
+  DictionaryDatum result_dict = kernel().connection_manager.get_synapse_status(
+    conn.get_source_gid(),
+    conn.get_target_gid(),
+    conn.get_target_thread(),
+    conn.get_synapse_model_id(),
+    conn.get_port() );
 
   i->OStack.pop();
   i->OStack.push( result_dict );
@@ -404,14 +381,10 @@
   {
     ConnectionDatum con_id = getValue< ConnectionDatum >( conns.get( nt ) );
     DictionaryDatum result_dict =
-<<<<<<< HEAD
-      kernel().connection_builder_manager.get_synapse_status(
+      kernel().connection_manager.get_synapse_status(
         con_id.get_source_gid(),
         con_id.get_target_gid(),
         con_id.get_target_thread(),
-=======
-      kernel().connection_manager.get_synapse_status( con_id.get_source_gid(),
->>>>>>> e0a071fc
         con_id.get_synapse_model_id(),
         con_id.get_port() );
     result.push_back( result_dict );
@@ -774,7 +747,6 @@
   // check whether the target is on this process
   if ( kernel().node_manager.is_local_gid( target ) )
   {
-<<<<<<< HEAD
     std::vector< lockPTR< WrappedThreadException > > exceptions_raised( kernel().vp_manager.get_num_threads() );
 #pragma omp parallel
     {
@@ -785,7 +757,7 @@
         const thread target_thread = target_node->get_thread();
         if ( target_thread == tid )
         {
-          kernel().connection_builder_manager.connect( source, target_node, target_thread, synmodel_id );
+          kernel().connection_manager.connect( source, target_node, target_thread, synmodel_id );
         }
       }
       catch ( std::exception& err )
@@ -804,12 +776,6 @@
         throw WrappedThreadException( *( exceptions_raised.at( tid ) ) );
       }
     }
-=======
-    Node* const target_node = kernel().node_manager.get_node( target );
-    const thread target_thread = target_node->get_thread();
-    kernel().connection_manager.connect(
-      source, target_node, target_thread, synmodel_id );
->>>>>>> e0a071fc
   }
 
   i->OStack.pop( 3 );
@@ -838,7 +804,6 @@
   // check whether the target is on this process
   if ( kernel().node_manager.is_local_gid( target ) )
   {
-<<<<<<< HEAD
     std::vector< lockPTR< WrappedThreadException > > exceptions_raised( kernel().vp_manager.get_num_threads() );
 #pragma omp parallel
     {
@@ -847,7 +812,7 @@
       {
         Node* const target_node = kernel().node_manager.get_node( target, tid );
         const thread target_thread = target_node->get_thread();
-        kernel().connection_builder_manager.connect(
+        kernel().connection_manager.connect(
           source, target_node, target_thread, synmodel_id, delay, weight );
       }
       catch ( std::exception& err )
@@ -866,12 +831,6 @@
         throw WrappedThreadException( *( exceptions_raised.at( tid ) ) );
       }
     }
-=======
-    Node* const target_node = kernel().node_manager.get_node( target );
-    const thread target_thread = target_node->get_thread();
-    kernel().connection_manager.connect(
-      source, target_node, target_thread, synmodel_id, delay, weight );
->>>>>>> e0a071fc
   }
 
   i->OStack.pop( 5 );
@@ -899,7 +858,6 @@
   // check whether the target is on this process
   if ( kernel().node_manager.is_local_gid( target ) )
   {
-<<<<<<< HEAD
     std::vector< lockPTR< WrappedThreadException > > exceptions_raised( kernel().vp_manager.get_num_threads() );
 #pragma omp parallel
     {
@@ -908,7 +866,7 @@
       {
         Node* const target_node = kernel().node_manager.get_node( target );
         const thread target_thread = target_node->get_thread();
-        kernel().connection_builder_manager.connect(
+        kernel().connection_manager.connect(
           source, target_node, target_thread, synmodel_id, params );
       }
       catch ( std::exception& err )
@@ -927,12 +885,6 @@
         throw WrappedThreadException( *( exceptions_raised.at( tid ) ) );
       }
     }
-=======
-    Node* const target_node = kernel().node_manager.get_node( target );
-    const thread target_thread = target_node->get_thread();
-    kernel().connection_manager.connect(
-      source, target_node, target_thread, synmodel_id, params );
->>>>>>> e0a071fc
   }
 
   i->OStack.pop( 4 );
