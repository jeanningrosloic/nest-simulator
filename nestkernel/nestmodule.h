--- conflicted
+++ resolved
@@ -36,11 +36,8 @@
 #include "sharedptrdatum.h"
 
 #include "generic_factory.h"
-<<<<<<< HEAD
 
 #include "generic_factory.h"
-=======
->>>>>>> 7c9ab01b
 
 namespace nest
 {
@@ -152,7 +149,6 @@
   //@{
 
   class GetStatus_gFunction : public SLIFunction
-<<<<<<< HEAD
   {
   public:
     void execute( SLIInterpreter* ) const;
@@ -186,41 +182,6 @@
   {
   public:
     void execute( SLIInterpreter* ) const;
-=======
-  {
-  public:
-    void execute( SLIInterpreter* ) const;
-  } getstatus_gfunction;
-
-  class GetStatus_iFunction : public SLIFunction
-  {
-  public:
-    void execute( SLIInterpreter* ) const;
-  } getstatus_ifunction;
-
-  class GetStatus_CFunction : public SLIFunction
-  {
-  public:
-    void execute( SLIInterpreter* ) const;
-  } getstatus_Cfunction;
-
-  class GetStatus_aFunction : public SLIFunction
-  {
-  public:
-    void execute( SLIInterpreter* ) const;
-  } getstatus_afunction;
-
-  class GetMetadata_gFunction : public SLIFunction
-  {
-  public:
-    void execute( SLIInterpreter* ) const;
-  } getmetadata_gfunction;
-
-  class GetKernelStatus_Function : public SLIFunction
-  {
-  public:
-    void execute( SLIInterpreter* ) const;
->>>>>>> 7c9ab01b
   } getkernelstatus_function;
 
   class SetStatus_idFunction : public SLIFunction
@@ -313,15 +274,12 @@
     void execute( SLIInterpreter* ) const;
   } getnodes_D_bfunction;
 
-<<<<<<< HEAD
-=======
   class RestoreNodes_aFunction : public SLIFunction
   {
   public:
     void execute( SLIInterpreter* ) const;
   } restorenodes_afunction;
 
->>>>>>> 7c9ab01b
   class Disconnect_g_g_D_DFunction : public SLIFunction
   {
   public:
