/*
 *  exceptions.cpp
 *
 *  This file is part of NEST.
 *
 *  Copyright (C) 2004 The NEST Initiative
 *
 *  NEST is free software: you can redistribute it and/or modify
 *  it under the terms of the GNU General Public License as published by
 *  the Free Software Foundation, either version 2 of the License, or
 *  (at your option) any later version.
 *
 *  NEST is distributed in the hope that it will be useful,
 *  but WITHOUT ANY WARRANTY; without even the implied warranty of
 *  MERCHANTABILITY or FITNESS FOR A PARTICULAR PURPOSE.  See the
 *  GNU General Public License for more details.
 *
 *  You should have received a copy of the GNU General Public License
 *  along with NEST.  If not, see <http://www.gnu.org/licenses/>.
 *
 */

#include "exceptions.h"

// C++ includes:
#include <sstream>

// Generated includes:
#include "config.h"

// Includes from sli:
#include "interpret.h"

std::string
nest::UnknownModelName::message() const
{
  std::ostringstream msg;
  msg << "/" << n_.toString() + " is not a known model name. "
    "Please check the modeldict for a list of available models.";
#ifndef HAVE_GSL
  msg << " A frequent cause for this error is that NEST was compiled "
         "without the GNU Scientific Library, which is required for "
         "the conductance-based neuron models.";
#endif
  return msg.str();
}

std::string
nest::NewModelNameExists::message() const
{
  std::ostringstream msg;
  msg << "/"
      << n_.toString()
      + " is the name of an existing model and cannot be re-used.";
  return msg.str();
}

std::string
nest::UnknownModelID::message() const
{
  std::ostringstream msg;

  msg << id_ << " is an invalid model ID. Probably modeldict is corrupted.";
  return msg.str();
}

std::string
nest::ModelInUse::message() const
{
  std::string str =
    "Model " + modelname_ + " is in use and cannot be unloaded/uninstalled.";
  return str.c_str();
}

std::string
nest::UnknownSynapseType::message() const
{
  std::ostringstream out;
  if ( synapsename_.empty() )
  {
    out << "Synapse with id " << synapseid_ << " does not exist.";
  }
  else
  {
    out << "Synapse with name " << synapsename_ << " does not exist.";
  }
  return out.str();
}

std::string
nest::UnknownNode::message() const
{
  std::ostringstream out;

  if ( id_ >= 0 )
  {
    out << "Node with id " << id_ << " doesn't exist.";
  }
  else
  {
    // Empty message
  }

  return out.str();
}

std::string
nest::NoThreadSiblingsAvailable::message() const
{
  std::ostringstream out;

  if ( id_ >= 0 )
  {
    out << "Node with id " << id_ << " does not have thread siblings.";
  }
  else
  {
    // Empty message
  }

  return out.str();
}


std::string
nest::LocalNodeExpected::message() const
{
  std::ostringstream out;
  out << "Node with id " << id_ << " is not a local node.";
  return out.str();
}

std::string
nest::NodeWithProxiesExpected::message() const
{
  std::ostringstream out;
  out << "Nest expected a node with proxies (eg normal model neuron),"
         "but the node with id " << id_ << " is not a node without proxies, "
                                           "e.g., a subnet or device.";
  return out.str();
}

std::string
nest::UnknownReceptorType::message() const
{
  std::ostringstream msg;

  msg << "Receptor type " << receptor_type_ << " is not available in " << name_
      << ".";
  return msg.str();
}

std::string
nest::IncompatibleReceptorType::message() const
{
  std::ostringstream msg;

  msg << "Receptor type " << receptor_type_ << " in " << name_
      << " does not accept " << event_type_ << ".";
  return msg.str();
}

std::string
nest::UnknownPort::message() const
{
  std::ostringstream out;
  out << "Port with id " << id_ << " does not exist.";
  return out.str();
}

std::string
nest::IllegalConnection::message() const
{
  if ( msg_.empty() )
  {
    return "Creation of connection is not possible.";
  }
  else
  {
    return "Creation of connection is not possible because:\n" + msg_;
  }
}

std::string
nest::InexistentConnection::message() const
{
  if ( msg_.empty() )
  {
    return "Deletion of connection is not possible.";
  }
  else
  {
    return "Deletion of connection is not possible because:\n" + msg_;
  }
}

std::string
nest::UnknownThread::message() const
{
  std::ostringstream out;
  out << "Thread with id " << id_ << " is outside of range.";
  return out.str();
}

std::string
nest::BadDelay::message() const
{
  std::ostringstream out;
  out << "Delay value " << delay_ << " is invalid: " << message_;
  return out.str();
}

std::string
nest::UnexpectedEvent::message() const
{
  return "Node cannot handle received event.";
}

std::string
nest::UnsupportedEvent::message() const
{
  return std::string(
    "The current synapse type does not support the event type of the "
    "sender.\n"
    "       A common reason for this is a dynamic synapse between a "
    "device and a neuron." );
}

std::string
nest::BadProperty::message() const
{
  return msg_;
}

std::string
nest::BadParameter::message() const
{
  return msg_;
}

std::string
nest::DimensionMismatch::message() const
{
  std::ostringstream out;

  if ( not msg_.empty() )
  {
    out << msg_;
  }
  else if ( expected_ == -1 )
  {
    out << "Dimensions of two or more variables do not match.";
  }
  else
  {
    out << "Expected dimension size: " << expected_
        << "\nProvided dimension size: " << provided_;
  }

  return out.str();
}

std::string
nest::DistributionError::message() const
{
  return std::string();
}

std::string
nest::SubnetExpected::message() const
{
  return std::string();
}

std::string
nest::SimulationError::message() const
{
  return std::string(
    "One or more nodes reported an error. Please check the output preceeding "
    "this message." );
}

std::string
nest::InvalidDefaultResolution::message() const
{
  std::ostringstream msg;
  msg << "The default resolution of " << Time::get_resolution()
      << " is not consistent with the value " << val_ << " of property '"
      << prop_.toString() << "' in model " << model_ << ".\n"
      << "This is an internal NEST error, please report it at "
         "https://github.com/nest/nest-simulator/issues";
  return msg.str();
}

std::string
nest::InvalidTimeInModel::message() const
{
  std::ostringstream msg;
  msg << "The time property " << prop_.toString() << " = " << val_
      << " of model " << model_ << " is not compatible with the resolution "
      << Time::get_resolution() << ".\n"
      << "Please set a compatible value with SetDefaults!";
  return msg.str();
}

std::string
nest::StepMultipleRequired::message() const
{
  std::ostringstream msg;
  msg << "The time property " << prop_.toString() << " = " << val_
      << " of model " << model_ << " must be a multiple of the resolution "
      << Time::get_resolution() << ".";
  return msg.str();
}

std::string
nest::TimeMultipleRequired::message() const
{
  std::ostringstream msg;
  msg << "In model " << model_ << ", the time property " << prop_a_.toString()
      << " = " << val_a_ << " must be multiple of time property "
      << prop_b_.toString() << " = " << val_b_ << '.';
  return msg.str();
}

#ifdef HAVE_MUSIC
std::string
nest::MUSICPortUnconnected::message() const
{
  std::ostringstream msg;
  msg << "Cannot use instance of model " << model_ << " because the MUSIC port "
      << portname_ << " is unconnected.";
  return msg.str();
}

std::string
nest::MUSICPortHasNoWidth::message() const
{
  std::ostringstream msg;
  msg << "Cannot use instance of model " << model_ << " because the MUSIC port "
      << portname_ << " has no width specified in configuration file.";
  return msg.str();
}

std::string
nest::MUSICPortAlreadyPublished::message() const
{
  std::ostringstream msg;
  msg << "The instance of model " << model_
      << " cannot change the MUSIC port / establish connections " << portname_
      << " since it is already published.";
  return msg.str();
}

std::string
nest::MUSICSimulationHasRun::message() const
{
  std::ostringstream msg;
  msg << "The instance of model " << model_
      << " won't work, since the simulation has already been running";
  return msg.str();
}

std::string
nest::MUSICChannelUnknown::message() const
{
  std::ostringstream msg;
  msg << "The port " << portname_ << " cannot be mapped in " << model_
      << " because the channel " << channel_ << " does not exists.";
  return msg.str();
}

std::string
nest::MUSICPortUnknown::message() const
{
  std::ostringstream msg;
  msg << "The port " << portname_ << " does not exist.";
  return msg.str();
}


std::string
nest::MUSICChannelAlreadyMapped::message() const
{
  std::ostringstream msg;
  msg << "The channel " << channel_ << " of port " << portname_
      << " has already be mapped to another proxy in " << model_;
  return msg.str();
}
#endif

std::string
nest::GSLSolverFailure::message() const
{
  std::ostringstream msg;
  msg << "In model " << model_ << ", the GSL solver "
      << "returned with exit status " << status_ << ".\n"
      << "Please make sure you have installed a recent "
      << "GSL version (> gsl-1.10).";
  return msg.str();
}

std::string
nest::NumericalInstability::message() const
{
  std::ostringstream msg;
  msg << "NEST detected a numerical instability while "
      << "updating " << model_ << ".";
  return msg.str();
}

std::string
<<<<<<< HEAD
nest::UnmatchedSteps::message() const
{
    std::ostringstream msg;
    msg << "Steps for backend device don't match NEST steps: "
        << "steps expected: " << total_steps_ << " "
        << "steps executed: " << current_step_ << ".";
    return msg.str();
}

std::string
nest::BackendPrepared::message() const
{
    std::ostringstream msg;
    msg << "Backend " << backend_ << " may not be prepare()'d multiple times.";
    return msg.str();
}

std::string
nest::BackendCleanedUp::message() const
{
    std::ostringstream msg;
    msg << "Backend " << backend_ << " may not be cleanup()'d multiple times.";
    return msg.str();
=======
nest::KeyError::message() const
{
  std::ostringstream msg;
  msg << "Key '" << key_.toString() << "' not found in map."
      << "Error encountered with map type: '" << map_type_ << "'"
      << " when applying operation: '" << map_op_ << "'";
  return msg.str();
>>>>>>> 18f25d59
}<|MERGE_RESOLUTION|>--- conflicted
+++ resolved
@@ -410,7 +410,6 @@
 }
 
 std::string
-<<<<<<< HEAD
 nest::UnmatchedSteps::message() const
 {
     std::ostringstream msg;
@@ -434,7 +433,9 @@
     std::ostringstream msg;
     msg << "Backend " << backend_ << " may not be cleanup()'d multiple times.";
     return msg.str();
-=======
+}
+
+std::string
 nest::KeyError::message() const
 {
   std::ostringstream msg;
@@ -442,5 +443,4 @@
       << "Error encountered with map type: '" << map_type_ << "'"
       << " when applying operation: '" << map_op_ << "'";
   return msg.str();
->>>>>>> 18f25d59
 }