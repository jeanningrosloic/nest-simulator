/*
 *  nest_names.cpp
 *
 *  This file is part of NEST.
 *
 *  Copyright (C) 2004 The NEST Initiative
 *
 *  NEST is free software: you can redistribute it and/or modify
 *  it under the terms of the GNU General Public License as published by
 *  the Free Software Foundation, either version 2 of the License, or
 *  (at your option) any later version.
 *
 *  NEST is distributed in the hope that it will be useful,
 *  but WITHOUT ANY WARRANTY; without even the implied warranty of
 *  MERCHANTABILITY or FITNESS FOR A PARTICULAR PURPOSE.  See the
 *  GNU General Public License for more details.
 *
 *  You should have received a copy of the GNU General Public License
 *  along with NEST.  If not, see <http://www.gnu.org/licenses/>.
 *
 */
#include "nest_names.h"

namespace nest
{
namespace names
{
const Name a( "a" );
const Name A( "A" );
const Name A_lower( "A_lower" );
const Name A_mean( "A_mean" );
const Name A_std( "A_std" );
const Name A_upper( "A_upper" );
const Name accumulator( "accumulator" );
const Name Act_h( "Act_h" );
const Name Act_m( "Act_m" );
const Name address( "address" );
const Name alpha_1( "alpha_1" );
const Name alpha_2( "alpha_2" );
const Name amplitude( "amplitude" );
const Name archiver_length( "archiver_length" );
const Name as( "as" );
const Name autapses( "autapses" );

const Name b( "b" );
const Name beta( "beta" );
const Name beta_Ca( "beta_Ca" );
const Name binary( "binary" );

const Name c( "c" );
const Name c_1( "c_1" );
const Name c_2( "c_2" );
const Name c_3( "c_3" );
const Name C_m( "C_m" );
const Name Ca( "Ca" );
const Name calibrate( "calibrate" );
const Name calibrate_node( "calibrate_node" );
const Name clear( "clear" );
const Name close_after_simulate( "close_after_simulate" );
const Name close_on_reset( "close_on_reset" );
const Name coeff_ex( "coeff_ex" );
const Name coeff_in( "coeff_in" );
const Name coeff_m( "coeff_m" );
const Name connection_count( "connection_count" );
const Name consistent_integration( "consistent_integration" );
const Name continuous( "continuous" );
const Name count_covariance( "count_covariance" );
const Name count_histogram( "count_histogram" );
const Name covariance( "covariance" );
const Name currents( "currents" );

const Name d( "d" );
const Name D_lower( "D_lower" );
const Name D_mean( "D_mean" );
const Name D_std( "D_std" );
const Name D_upper( "D_upper" );
const Name dead_time( "dead_time" );
const Name dead_time_random( "dead_time_random" );
const Name dead_time_shape( "dead_time_shape" );
const Name delay( "delay" );
const Name delays( "delays" );
const Name Delta_T( "Delta_T" );
const Name delta_tau( "delta_tau" );
const Name Delta_V( "Delta_V" );
const Name delta_u( "delta_u" );
const Name dg( "dg" );
const Name dg_ex( "dg_ex" );
const Name dg_in( "dg_in" );
const Name dhaene_det_spikes( "dhaene_det_spikes" );
const Name dhaene_max_geq_V_th( "dhaene_max_geq_V_th" );
const Name dhaene_quick1( "dhaene_quick1" );
const Name dhaene_quick2( "dhaene_quick2" );
const Name dhaene_tmax_lt_t1( "dhaene_tmax_lt_t1" );
const Name dI_syn_ex( "dI_syn_ex" );
const Name dI_syn_in( "dI_syn_in" );
const Name distribution( "distribution" );
const Name dt( "dt" );
const Name dU( "U" );
const Name dUs( "Us" );

const Name E_ahp( "E_ahp" );
const Name E_ex( "E_ex" );
const Name E_in( "E_in" );
const Name E_K( "E_K" );
const Name E_L( "E_L" );
const Name E_Na( "E_Na" );
const Name E_rev( "E_rev" );
const Name E_rr( "E_rr" );
const Name E_sfa( "E_sfa" );
const Name element_type( "element_type" );
const Name epoch( "epoch" );
const Name eps( "eps" );
const Name eq12( "eq12" );
const Name eq13( "eq13" );
const Name eq7( "eq7" );
const Name eq9( "eq9" );
const Name eqs7and9( "eqs7and9" );
const Name error( "error" );
const Name eta( "eta" );
const Name events( "events" );
const Name ex_spikes( "ex_spikes" );
const Name exc_conductance( "exc_conductance" );

const Name F_lower( "F_lower" );
const Name F_mean( "F_mean" );
const Name F_std( "F_std" );
const Name F_upper( "F_upper" );
const Name fbuffer_size( "fbuffer_size" );
const Name file( "file" );
const Name file_extension( "file_extension" );
const Name filename( "filename" );
const Name filenames( "filenames" );
const Name flush_after_simulate( "flush_after_simulate" );
const Name flush_records( "flush_records" );
const Name frequency( "frequency" );
const Name frozen( "frozen" );

const Name g( "g" );
const Name g_ahp( "g_ahp" );
const Name g_ex( "g_ex" );
const Name g_in( "g_in" );
const Name g_K( "g_K" );
const Name g_Kv1( "g_Kv1" );
const Name g_Kv3( "g_Kv3" );
const Name g_L( "g_L" );
const Name g_Na( "g_Na" );
const Name g_rr( "g_rr" );
const Name g_sfa( "g_sfa" );
const Name gamma( "gamma" );
const Name gamma_shape( "gamma_shape" );
const Name gaussian( "gaussian" );
const Name global_id( "global_id" );
const Name growth_curve( "growth_curve" );
const Name growth_rate( "growth_rate" );
const Name gsl_error_tol( "gsl_error_tol" );

const Name h( "h" );
const Name has_connections( "has_connections" );
const Name histogram( "histogram" );
const Name histogram_correction( "histogram_correction" );
const Name HMIN( "HMIN" );

const Name I( "I" );
const Name I_adapt( "I_adapt" );
const Name I_e( "I_e" );
const Name I_L( "I_L" );
const Name I_std( "I_std" );
const Name I_syn( "I_syn" );
const Name I_syn_ex( "I_syn_ex" );
const Name I_syn_in( "I_syn_in" );
const Name I_total( "I_total" );
const Name in_spikes( "in_spikes" );
const Name Inact_n( "Inact_n" );
const Name Inact_p( "Inact_p" );
const Name index_map( "index_map" );
const Name individual_spike_trains( "individual_spike_trains" );
const Name inh_conductance( "inh_conductance" );
const Name Interpol_Order( "Interpol_Order" );
const Name interval( "interval" );
const Name is_refractory( "is_refractory" );

const Name label( "label" );
const Name len_kernel( "len_kernel" );
const Name lin_left_geq_V_th( "lin_left_geq_V_th" );
const Name lin_max_geq_V_th( "lin_max_geq_V_th" );
const Name linear( "linear" );
const Name local( "local" );
const Name local_id( "local_id" );

const Name make_symmetric( "make_symmetric" );
const Name MAXERR( "MAXERR" );
const Name mean( "mean" );
const Name memory( "memory" );
const Name model( "model" );
const Name mother_rng( "mother_rng" );
const Name mother_seed( "mother_seed" );
const Name multapses( "multapses" );
const Name music_channel( "music_channel" );

const Name n( "n" );
const Name N( "N" );
const Name N_channels( "N_channels" );
const Name n_events( "n_events" );
const Name n_proc( "n_proc" );
const Name n_receptors( "n_receptors" );
<<<<<<< HEAD
const Name n_synapses( "n_synapses" );
const Name needs_prelim_update( "needs_prelim_update" );
=======
>>>>>>> 93deb178
const Name neuron( "neuron" );
const Name node_uses_wfr( "node_uses_wfr" );
const Name noise( "noise" );
const Name ns( "ns" );

const Name offset( "offset" );
const Name offsets( "offsets" );
const Name omega( "omega" );
const Name order( "order" );
const Name origin( "origin" );
const Name other( "other" );

const Name p( "p" );
const Name p_copy( "p_copy" );
const Name parent( "parent" );
const Name phase( "phase" );
const Name phi( "phi" );
const Name phi_th( "phi_th" );
const Name port( "port" );
const Name ports( "ports" );
const Name port_name( "port_name" );
const Name port_width( "port_width" );
const Name post_synaptic_element( "post_synaptic_element" );
const Name pot_spikes( "pot_spikes" );
const Name potentials( "potentials" );
const Name pre_synaptic_element( "pre_synaptic_element" );
const Name precise_times( "precise_times" );
const Name precision( "precision" );
const Name ps( "ps" );
const Name PSC_adapt_step( "PSC_adapt_step" );
const Name PSC_Unit_amplitude( "PSC_Unit_amplitude" );
const Name published( "published" );

const Name q_rr( "q_rr" );
const Name q_sfa( "q_sfa" );
const Name q_stc( "q_stc" );
const Name I_stc( "I_stc" );
const Name stc( "I_stc" );
const Name V_T_star( "V_T_star" );
const Name lambda_0( "lambda_0" );

const Name rate( "rate" );
const Name receptor_type( "receptor_type" );
const Name receptor_types( "receptor_types" );
const Name record_from( "record_from" );
const Name record_to( "record_to" );
const Name recordables( "recordables" );
const Name recorder( "recorder" );
const Name refractory_input( "refractory_input" );
const Name registered( "registered" );
const Name relative_amplitude( "relative_amplitude" );
const Name rho_0( "rho_0" );
const Name rms( "rms" );
const Name root_finding_epsilon( "root_finding_epsilon" );
const Name rport( "receptor" );
const Name rports( "receptors" );
const Name rule( "rule" );

const Name S( "S" );
const Name scientific( "scientific" );
const Name screen( "screen" );
const Name senders( "senders" );
const Name size_of( "sizeof" );
const Name source( "source" );
const Name spike( "spike" );
const Name spike_times( "spike_times" );
const Name start( "start" );
const Name state( "state" );
const Name std( "std" );
const Name std_mod( "std_mod" );
const Name stimulator( "stimulator" );
const Name stop( "stop" );
const Name structural_plasticity_synapses( "structural_plasticity_synapses" );
const Name structural_plasticity_update_interval(
  "structural_plasticity_update_interval" );
const Name structure( "structure" );
const Name supports_precise_spikes( "supports_precise_spikes" );
const Name success( "success" );
const Name synapse( "synapse" );
const Name synapse_label( "synapse_label" );
const Name synapse_model( "synapse_model" );
const Name synapse_modelid( "synapse_modelid" );
const Name synaptic_elements( "synaptic_elements" );

const Name t_lag( "t_lag" );
const Name t_origin( "t_origin" );
const Name t_ref( "t_ref" );
const Name t_ref_abs( "t_ref_abs" );
const Name t_ref_remaining( "t_ref_remaining" );
const Name t_ref_tot( "t_ref_tot" );
const Name t_spike( "t_spike" );
const Name target( "target" );
const Name target_thread( "target_thread" );
const Name targets( "targets" );
const Name tau_1( "tau_1" );
const Name tau_2( "tau_2" );
const Name tau_ahp( "tau_ahp" );
const Name tau_Ca( "tau_Ca" );
const Name tau_epsp( "tau_epsp" );
const Name tau_fac( "tau_fac" );
const Name tau_facs( "tau_facs" );
const Name tau_lcm( "tau_lcm" );
const Name tau_m( "tau_m" );
const Name tau_max( "tau_max" );
const Name tau_minus( "tau_minus" );
const Name tau_minus_triplet( "tau_minus_triplet" );
const Name tau_rec( "tau_rec" );
const Name tau_recs( "tau_recs" );
const Name tau_reset( "tau_reset" );
const Name tau_rr( "tau_rr" );
const Name tau_sfa( "tau_sfa" );
const Name tau_stc( "tau_stc" );
const Name tau_syn( "tau_syn" );
const Name tau_syn_ex( "tau_syn_ex" );
const Name tau_syn_in( "tau_syn_in" );
const Name tau_v( "tau_v" );
const Name tau_vacant( "tau_vacant" );
const Name tau_w( "tau_w" );
const Name taus_decay( "taus_decay" );
const Name taus_eta( "taus_eta" );
const Name taus_rise( "taus_rise" );
const Name taus_syn( "taus_syn" );
const Name theta( "theta" );
const Name thread( "thread" );
const Name thread_local_id( "thread_local_id" );
const Name time_in_steps( "time_in_steps" );
const Name times( "times" );
const Name to_accumulator( "to_accumulator" );
const Name to_file( "to_file" );
const Name to_memory( "to_memory" );
const Name to_screen( "to_screen" );
const Name Tstart( "Tstart" );
const Name Tstop( "Tstop" );

const Name u( "u" );
const Name U_lower( "U_lower" );
const Name U_m( "U_m" );
const Name U_mean( "U_mean" );
const Name U_std( "U_std" );
const Name U_upper( "U_upper" );
const Name update( "update" );
const Name update_node( "update_node" );
const Name us( "us" );

const Name V_epsp( "V_epsp" );
const Name V_m( "V_m" );
const Name V_min( "V_min" );
const Name V_noise( "V_noise" );
const Name V_peak( "V_peak" );
const Name V_reset( "V_reset" );
const Name V_th( "V_th" );
const Name V_th_alpha_1( "V_th_alpha_1" );
const Name V_th_alpha_2( "V_th_alpha_2" );
const Name V_th_v( "V_th_v" );
const Name vals_eta( "vals_eta" );
const Name vp( "vp" );

const Name w( "w" );
const Name weight( "weight" );
const Name weight_std( "weight_std" );
const Name weighted_spikes_ex( "weighted_spikes_ex" );
const Name weighted_spikes_in( "weighted_spikes_in" );
const Name weight_recorder( "weight_recorder" );
const Name weights( "weights" );
const Name with_noise( "with_noise" );
const Name with_reset( "with_reset" );
const Name withgid( "withgid" );
const Name withpath( "withpath" );
const Name withport( "withport" );
const Name withrport( "withrport" );
const Name withtargetgid( "withtargetgid" );
const Name withtime( "withtime" );
const Name withweight( "withweight" );

const Name x( "x" );
const Name xs( "xs" );

const Name z( "z" );
const Name z_connected( "z_connected" );
}
}<|MERGE_RESOLUTION|>--- conflicted
+++ resolved
@@ -203,11 +203,7 @@
 const Name n_events( "n_events" );
 const Name n_proc( "n_proc" );
 const Name n_receptors( "n_receptors" );
-<<<<<<< HEAD
 const Name n_synapses( "n_synapses" );
-const Name needs_prelim_update( "needs_prelim_update" );
-=======
->>>>>>> 93deb178
 const Name neuron( "neuron" );
 const Name node_uses_wfr( "node_uses_wfr" );
 const Name noise( "noise" );
